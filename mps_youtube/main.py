#!/usr/bin/env python

"""
mps-youtube.

https://github.com/np1/mps-youtube

Copyright (C) 2014, 2015 np1 and contributors

This program is free software: you can redistribute it and/or modify
it under the terms of the GNU General Public License as published by
the Free Software Foundation, either version 3 of the License, or
(at your option) any later version.

This program is distributed in the hope that it will be useful,
but WITHOUT ANY WARRANTY; without even the implied warranty of
MERCHANTABILITY or FITNESS FOR A PARTICULAR PURPOSE.  See the
GNU General Public License for more details.

You should have received a copy of the GNU General Public License
along with this program.  If not, see <http://www.gnu.org/licenses/>.

"""

from __future__ import print_function

__version__ = "0.2.3"
__notes__ = "released 17 Feb 2015"
__author__ = "np1"
__license__ = "GPLv3"

from xml.etree import ElementTree as ET
from . import terminalsize
import unicodedata
import collections
import subprocess
import threading
<<<<<<< HEAD
=======
import multiprocessing
# import __main__
>>>>>>> 7e7d1317
import platform
import tempfile
import difflib
import logging
import random
import locale
import socket
import shlex
import time
import math
import pafy
import json
import sys
import re
import os


try:
    # pylint: disable=F0401
    from colorama import init as init_colorama, Fore, Style
    has_colorama = True

except ImportError:
    has_colorama = False

try:
    import readline
    readline.set_history_length(2000)
    has_readline = True

except ImportError:
    has_readline = False

try:
    # pylint: disable=F0401
    import xerox
    has_xerox = True

except ImportError:
    has_xerox = False

# Python 3 compatibility hack

if sys.version_info[:2] >= (3, 0):
    # pylint: disable=E0611,F0401
    import pickle
    from urllib.request import urlopen
    from urllib.error import HTTPError, URLError
    from urllib.parse import urlencode
    uni, byt, xinput = str, bytes, input

else:
    from urllib2 import urlopen, HTTPError, URLError
    import cPickle as pickle
    from urllib import urlencode
    uni, byt, xinput = unicode, str, raw_input


def utf8_encode(x):
    """ Encode Unicode. """
    return x.encode("utf8") if isinstance(x, uni) else x


def utf8_decode(x):
    """ Decode Unicode. """
    return x.decode("utf8") if isinstance(x, byt) else x

mswin = os.name == "nt"
not_utf8_environment = mswin or "UTF-8" not in os.environ.get("LANG", "")


def member_var(x):
    """ Return True if x is a member variable. """
    return not(x.startswith("__") or callable(x))


locale.setlocale(locale.LC_ALL, "")  # for date formatting
XYTuple = collections.namedtuple('XYTuple', 'width height max_results')


def getxy():
    """ Get terminal size, terminal width and max-results. """
    if g.detectable_size:
        x, y = terminalsize.get_terminal_size()
        max_results = y - 4 if y < 54 else 50
        max_results = 1 if y <= 5 else max_results

    else:
        x, max_results = Config.CONSOLE_WIDTH.get, Config.MAX_RESULTS.get
        y = max_results + 4

    return XYTuple(x, y, max_results)


def utf8_replace(txt):
    """ Replace unsupported characters in unicode string, returns unicode. """
    sse = sys.stdout.encoding
    txt = txt.encode(sse, "replace").decode("utf8", "ignore")
    return txt


def xenc(stuff):
    """ Replace unsupported characters. """
    if g.isatty:
        return utf8_replace(stuff) if not_utf8_environment else stuff

    else:
        return stuff.encode("utf8", errors="replace")


def xprint(stuff, end=None):
    """ Compatible print. """
    print(xenc(stuff), end=end)


def mswinfn(filename):
    """ Fix filename for Windows. """
    if mswin:
        filename = utf8_replace(filename) if not_utf8_environment else filename
        allowed = re.compile(r'[^\\/?*$\'"%&:<>|]')
        filename = "".join(x if allowed.match(x) else "_" for x in filename)

    return filename


def get_default_ddir():
    """ Get system default Download directory, append mps dir. """
    user_home = os.path.expanduser("~")
    join, exists = os.path.join, os.path.exists

    if mswin:
        return join(user_home, "Downloads", "mps")

    USER_DIRS = join(user_home, ".config", "user-dirs.dirs")
    DOWNLOAD_HOME = join(user_home, "Downloads")

    # define ddir by (1) env var, (2) user-dirs.dirs file,
    #                (3) existing ~/Downloads dir (4) ~

    if 'XDG_DOWNLOAD_DIR' in os.environ:
        ddir = os.environ['XDG_DOWNLOAD_DIR']

    elif exists(USER_DIRS):
        lines = open(USER_DIRS).readlines()
        defn = [x for x in lines if x.startswith("XDG_DOWNLOAD_DIR")]

        if len(defn) == 1:
            ddir = defn[0].split("=")[1].replace('"', '')
            ddir = ddir.replace("$HOME", user_home).strip()

        else:
            ddir = DOWNLOAD_HOME if exists(DOWNLOAD_HOME) else user_home

    else:
        ddir = DOWNLOAD_HOME if exists(DOWNLOAD_HOME) else user_home

    ddir = utf8_decode(ddir)
    return os.path.join(ddir, "mps")


def get_config_dir():
    """ Get user's configuration directory. Migrate to new mps name if old."""
    if mswin:
        confdir = os.environ["APPDATA"]

    elif 'XDG_CONFIG_HOME' in os.environ:
        confdir = os.environ['XDG_CONFIG_HOME']

    else:
        confdir = os.path.join(os.path.expanduser("~"), '.config')

    mps_confdir = os.path.join(confdir, "mps-youtube")

    if not os.path.exists(mps_confdir):
        os.makedirs(mps_confdir)

    return mps_confdir


def get_mpv_version(exename):
    """ Get version of mpv as 3-tuple. """
    o = utf8_decode(subprocess.check_output([exename, "--version"]))
    re_ver = re.compile(r"%s (\d+)\.(\d+)\.(\d+)" % exename)

    for line in o.split("\n"):
        m = re_ver.match(line)

        if m:
            v = tuple(map(int, m.groups()))
            dbg("%s version %s.%s.%s detected", exename, *v)
            return v

    dbg("%sFailed to detect mpv version%s", c.r, c.w)
    return -1, 0, 0


def has_exefile(filename):
    """ Check whether file exists in path and is executable.

    Return path to file or False if not found
    """
    paths = [os.getcwd()] + os.environ.get("PATH", '').split(os.pathsep)
    paths = [i for i in paths if i]
    dbg("searching path for %s", filename)

    for path in paths:
        exepath = os.path.join(path, filename)

        if os.path.isfile(exepath):
            if os.access(exepath, os.X_OK):
                dbg("found at %s", exepath)
                return exepath

    return False


def get_content_length(url, preloading=False):
    """ Return content length of a url. """
    prefix = "preload: " if preloading else ""
    dbg(c.y + prefix + "getting content-length header" + c.w)
    response = utf8_decode(urlopen(url))
    headers = response.headers
    cl = headers['content-length']
    return int(cl)


class Video(object):

    """ Class to represent a YouTube video. """

    def __init__(self, ytid=None, title=None, length=None):
        """ class members. """
        self.ytid = ytid
        self.title = title
        self.length = int(length)


def prune_streams():
    """ Keep cache size in check. """
    while len(g.pafs) > g.max_cached_streams:
        g.pafs.popitem(last=False)

    while len(g.streams) > g.max_cached_streams:
        g.streams.popitem(last=False)

    # prune time expired items

    now = time.time()
    oldpafs = [k for k in g.pafs if g.pafs[k].expiry < now]

    if len(oldpafs):
        dbg(c.r + "%s old pafy items pruned%s", len(oldpafs), c.w)

    for oldpaf in oldpafs:
        g.pafs.pop(oldpaf, 0)

    oldstreams = [k for k in g.streams if g.streams[k]['expiry'] < now]

    if len(oldstreams):
        dbg(c.r + "%s old stream items pruned%s", len(oldstreams), c.w)

    for oldstream in oldstreams:
        g.streams.pop(oldstream, 0)

    dbg(c.b + "paf: %s, streams: %s%s", len(g.pafs), len(g.streams), c.w)


def get_pafy(item, force=False, callback=None):
    """ Get pafy object for an item. """
    def nullfunc(x):
        """ Function that returns None. """
        return None

    callback_fn = callback or nullfunc
    cached = g.pafs.get(item.ytid)

    if not force and cached and cached.expiry > time.time():
        dbg("get pafy cache hit for %s", cached.title)
        cached.fresh = False
        return cached

    else:

        try:
            p = pafy.new(item.ytid, callback=callback_fn)

        except IOError as e:

            if "pafy" in uni(e):
                dbg(c.p + "retrying failed pafy get: " + item.ytid + c.w)
                p = pafy.new(item.ytid, callback=callback)

            else:
                raise

        g.pafs[item.ytid] = p
        p.fresh = True
        thread = "preload: " if not callback else ""
        dbg("%s%sgot new pafy object: %s%s" % (c.y, thread, p.title[:26], c.w))
        dbg("%s%sgot new pafy object: %s%s" % (c.y, thread, p.videoid, c.w))
        return p


def get_streams(vid, force=False, callback=None, threeD=False):
    """ Get all streams as a dict.  callback function passed to get_pafy. """
    now = time.time()
    ytid = vid.ytid
    have_stream = g.streams.get(ytid) and g.streams[ytid]['expiry'] > now
    prfx = "preload: " if not callback else ""

    if not force and have_stream:
        ss = uni(int(g.streams[ytid]['expiry'] - now) // 60)
        dbg("%s%sGot streams from cache (%s mins left)%s", c.g, prfx, ss, c.w)
        return g.streams.get(ytid)['meta']

    p = get_pafy(vid, force=force, callback=callback)
    ps = p.allstreams if threeD else [x for x in p.allstreams if not x.threed]

    try:
        # test urls are valid
        [x.url for x in ps]

    except TypeError:
        # refetch if problem
        dbg("%s****Type Error in get_streams. Retrying%s", c.r, c.w)
        p = get_pafy(vid, force=True, callback=callback)
        ps = p.allstreams if threeD else [x for x in p.allstreams
                                          if not x.threed]

    streams = []

    for s in ps:
        x = dict(url=s.url,
                 ext=s.extension,
                 quality=s.quality,
                 mtype=s.mediatype,
                 size=-1)
        streams.append(x)

    g.streams[ytid] = dict(expiry=p.expiry, meta=streams)
    prune_streams()
    return streams


def select_stream(slist, q=0, audio=False, m4a_ok=True, maxres=None):
    """ Select a stream from stream list. """
    maxres = maxres or Config.MAX_RES.get
    slist = slist['meta'] if isinstance(slist, dict) else slist
    au_streams = [x for x in slist if x['mtype'] == "audio"]

    def okres(x):
        """ Return True if resolution is within user specified maxres. """
        return int(x['quality'].split("x")[1]) <= maxres

    def getq(x):
        """ Return height aspect of resolution, eg 640x480 => 480. """
        return int(x['quality'].split("x")[1])

    vo_streams = [x for x in slist if x['mtype'] == "normal" and okres(x)]
    vo_streams = sorted(vo_streams, key=getq, reverse=True)

    if not m4a_ok:
        au_streams = [x for x in au_streams if not x['ext'] == "m4a"]

    streams = au_streams if audio else vo_streams
    dbg("select stream, q: %s, audio: %s, len: %s", q, audio, len(streams))

    try:
        ret = streams[q]

    except IndexError:
        ret = streams[0] if q and len(streams) else None

    return ret


def get_size(ytid, url, preloading=False):
    """ Get size of stream, try stream cache first. """
    # try cached value
    stream = [x for x in g.streams[ytid]['meta'] if x['url'] == url][0]
    size = stream['size']
    prefix = "preload: " if preloading else ""

    if not size == -1:
        dbg("%s%susing cached size: %s%s", c.g, prefix, size, c.w)

    else:
        writestatus("Getting content length", mute=preloading)
        stream['size'] = get_content_length(url, preloading=preloading)
        dbg("%s%s - content-length: %s%s", c.y, prefix, stream['size'], c.w)

    return stream['size']


class ConfigItem(object):

    """ A configuration item. """

    def __init__(self, name, value, minval=None, maxval=None, check_fn=None):
        """ If specified, the check_fn should return a dict.

        {valid: bool, message: success/fail mesage, value: value to set}

        """
        self.default = self.value = value
        self.name = name
        self.type = type(value)
        self.maxval, self.minval = maxval, minval
        self.check_fn = check_fn
        self.require_known_player = False
        self.allowed_values = []

    @property
    def get(self):
        """ Return value. """
        return self.value

    @property
    def display(self):
        """ Return value in a format suitable for display. """
        retval = self.value

        if self.name == "max_res":
            retval = uni(retval) + "p"

        if self.name == "encoder":
            retval = str(retval) + " [%s]" % (uni(g.encoders[retval]['name']))

        return retval

    def set(self, value):
        """ Set value with checks. """
        # note: fail_msg should contain %s %s for self.name, value
        #       success_msg should not
        # pylint: disable=R0912
        # too many branches

        success_msg = fail_msg = ""
        value = value.strip()
        value_orig = value

        # handle known player not set

        if self.allowed_values and value not in self.allowed_values:
            fail_msg = "%s must be one of * - not %s"
            fail_msg = fail_msg.replace("*", ", ".join(self.allowed_values))

        if self.require_known_player and not known_player_set():
            fail_msg = "%s requires mpv or mplayer, can't set to %s"

        # handle true / false values

        elif self.type == bool:

            if value.upper() in "0 OFF NO DISABLED FALSE".split():
                value = False
                success_msg = "%s set to False" % c.c("g", self.name)

            elif value.upper() in "1 ON YES ENABLED TRUE".split():
                value = True
                success_msg = "%s set to True" % c.c("g", self.name)

            else:
                fail_msg = "%s requires True/False, got %s"

        # handle int values

        elif self.type == int:

            if not value.isdigit():
                fail_msg = "%s requires a number, got %s"

            else:
                value = int(value)

                if self.maxval and self.minval:

                    if not self.minval <= value <= self.maxval:
                        m = " must be between %s and %s, got "
                        m = m % (self.minval, self.maxval)
                        fail_msg = "%s" + m + "%s"

                if not fail_msg:
                    dispval = value or "None"
                    success_msg = "%s set to %s" % (c.c("g", self.name),
                                                    dispval)

        # handle space separated list

        elif self.type == list:
            success_msg = "%s set to %s" % (c.c("g", self.name), value)
            value = value.split()

        # handle string values

        elif self.type == str:
            dispval = value or "None"
            success_msg = "%s set to %s" % (c.c("g", self.name),
                                            c.c("g", dispval))

        # handle failure

        if fail_msg:
            failed_val = value_orig.strip() or "<nothing>"
            colvals = c.y + self.name + c.w, c.y + failed_val + c.w
            return fail_msg % colvals

        elif self.check_fn:
            checked = self.check_fn(value)
            value = checked.get("value") or value

            if checked['valid']:
                value = checked.get("value", value)
                self.value = value
                saveconfig()
                return checked.get("message", success_msg)

            else:
                return checked.get('message', fail_msg)

        elif success_msg:
            self.value = value
            saveconfig()
            return success_msg


def check_console_width(val):
    """ Show ruler to check console width. """
    valid = True
    message = "-" * val + "\n"
    message += "console_width set to %s, try a lower value if above line ove"\
        "rlaps" % val
    return dict(valid=valid, message=message)


def check_ddir(d):
    """ Check whether dir is a valid directory. """
    expanded = os.path.expanduser(d)
    if os.path.isdir(expanded):
        message = "Downloads will be saved to " + c.y + d + c.w
        return dict(valid=True, message=message, value=expanded)

    else:
        message = "Not a valid directory: " + c.r + d + c.w
        return dict(valid=False, message=message)


def check_win_pos(pos):
    """ Check window position input. """
    if not pos.strip():
        return dict(valid=True, message="Window position not set (default)")

    pos = pos.lower()
    reg = r"(TOP|BOTTOM).?(LEFT|RIGHT)"

    if not re.match(reg, pos, re.I):
        msg = "Try something like top-left or bottom-right (or default)"
        return dict(valid=False, message=msg)

    else:
        p = re.match(reg, pos, re.I).groups()
        p = "%s-%s" % p
        msg = "Window position set to %s" % p
        return dict(valid=True, message=msg, value=p)


def check_win_size(size):
    """ Check window size input. """
    if not size.strip():
        return dict(valid=True, message="Window size not set (default)")

    size = size.lower()
    reg = r"\d{1,4}x\d{1,4}"

    if not re.match(reg, size, re.I):
        msg = "Try something like 720x480"
        return dict(valid=False, message=msg)

    else:
        return dict(valid=True, value=size)


def check_colours(val):
    """ Check whether colour config value can be set. """
    if val and mswin and not has_colorama:
        message = "The colorama module needs to be installed for colour output"
        return dict(valid=False, message=message)

    else:
        return dict(valid=True)


def check_encoder(option):
    """ Check encoder value is acceptable. """
    encs = g.encoders

    if option >= len(encs):
        message = "%s%s%s is too high, type %sencoders%s to see valid values"
        message = message % (c.y, option, c.w, c.g, c.w)
        return dict(valid=False, message=message)

    else:
        message = "Encoder set to %s%s%s"
        message = message % (c.y, encs[option]['name'], c.w)
        return dict(valid=True, message=message)


def check_player(player):
    """ Check player exefile exists and get mpv version. """
    if has_exefile(player):

        if "mpv" in player:
            g.mpv_version = get_mpv_version(player)
            version = "%s.%s.%s" % g.mpv_version
            fmt = c.g, c.w, c.g, c.w, version
            msg = "%splayer%s set to %smpv%s (version %s)" % fmt
            return dict(valid=True, message=msg, value=player)

        else:
            msg = "%splayer%s set to %s%s%s" % (c.g, c.w, c.g, player, c.w)
            return dict(valid=True, message=msg, value=player)

    else:
        if mswin and not player.endswith(".exe"):
            return check_player(player + ".exe")

        else:
            msg = "Player application %s%s%s not found" % (c.r, player, c.w)
            return dict(valid=False, message=msg)


class Config(object):

    """ Holds various configuration values. """

    ORDER = ConfigItem("order", "relevance")
    ORDER.allowed_values = "relevance date views rating".split()
    MAX_RESULTS = ConfigItem("max_results", 19, maxval=50, minval=1)
    CONSOLE_WIDTH = ConfigItem("console_width", 80, minval=70, maxval=880,
                               check_fn=check_console_width)
    MAX_RES = ConfigItem("max_res", 2160, minval=192, maxval=2160)
    PLAYER = ConfigItem("player", "mplayer" + (".exe" if mswin else ""),
                        check_fn=check_player)
    PLAYERARGS = ConfigItem("playerargs", "")
    ENCODER = ConfigItem("encoder", 0, minval=0, check_fn=check_encoder)
    NOTIFIER = ConfigItem("notifier", "")
    CHECKUPDATE = ConfigItem("checkupdate", True)
    SHOW_MPLAYER_KEYS = ConfigItem("show_mplayer_keys", True)
    SHOW_MPLAYER_KEYS.require_known_player = True
    FULLSCREEN = ConfigItem("fullscreen", False)
    FULLSCREEN.require_known_player = True
    SHOW_STATUS = ConfigItem("show_status", True)
    COLUMNS = ConfigItem("columns", "")
    DDIR = ConfigItem("ddir", get_default_ddir(), check_fn=check_ddir)
    OVERWRITE = ConfigItem("overwrite", True)
    SHOW_VIDEO = ConfigItem("show_video", False)
    SEARCH_MUSIC = ConfigItem("search_music", True)
    WINDOW_POS = ConfigItem("window_pos", "", check_fn=check_win_pos)
    WINDOW_POS.require_known_player = True
    WINDOW_SIZE = ConfigItem("window_size", "", check_fn=check_win_size)
    WINDOW_SIZE.require_known_player = True
    COLOURS = ConfigItem("colours",
                         False if mswin and not has_colorama else True,
                         check_fn=check_colours)
    DOWNLOAD_COMMAND = ConfigItem("download_command", '')


class Playlist(object):

    """ Representation of a playist, has list of songs. """

    def __init__(self, name=None, songs=None):
        """ class members. """
        self.name = name
        self.creation = time.time()
        self.songs = songs or []

    @property
    def is_empty(self):
        """ Return True / False if songs are populated or not. """
        return not self.songs

    @property
    def size(self):
        """ Return number of tracks. """
        return len(self.songs)

    @property
    def duration(self):
        """ Sum duration of the playlist. """
        duration = sum(s.length for s in self.songs)
        duration = time.strftime('%H:%M:%S', time.gmtime(int(duration)))
        return duration


class g(object):

    """ Class for holding globals that are needed throught the module. """

    transcoder_path = "auto"
    delete_orig = True
    encoders = []
    muxapp = False
    meta = {}
    detectable_size = True
    command_line = False
    debug_mode = False
    preload_disabled = False
    isatty = sys.stdout.isatty()
    ytpls = []
    mpv_version = 0, 0, 0
    mpv_usesock = False
    mprisctl = None
    browse_mode = "normal"
    preloading = []
    # expiry = 5 * 60 * 60  # 5 hours
    blank_text = "\n" * 200
    helptext = []
    max_retries = 3
    max_cached_streams = 1500
    url_memo = collections.OrderedDict()
    model = Playlist(name="model")
    last_search_query = {}
    current_page = 1
    active = Playlist(name="active")
    text = {}
    userpl = {}
    ytpl = {}
    pafs = collections.OrderedDict()
    streams = collections.OrderedDict()
    pafy_pls = {}  #
    last_opened = message = content = ""
    config = [x for x in sorted(dir(Config)) if member_var(x)]
    defaults = {setting: getattr(Config, setting) for setting in config}
    suffix = "3" if sys.version_info[:2] >= (3, 0) else ""
    CFFILE = os.path.join(get_config_dir(), "config")
    TCFILE = os.path.join(get_config_dir(), "transcode")
    OLD_PLFILE = os.path.join(get_config_dir(), "playlist" + suffix)
    PLFILE = os.path.join(get_config_dir(), "playlist_v2")
    CACHEFILE = os.path.join(get_config_dir(), "cache_py_" + sys.version[0:5])
    READLINE_FILE = None
    playerargs_defaults = {
        "mpv": {
            "msglevel": {"<0.4": "--msglevel=all=no:statusline=status",
                         ">=0.4": "--msg-level=all=no:statusline=status"},
            "title": "--title",
            "fs": "--fs",
            "novid": "--no-video",
            "ignidx": "--demuxer-lavf-o=fflags=+ignidx",
            "geo": "--geometry"},
        "mplayer": {
            "title": "-title",
            "fs": "-fs",
            "novid": "-novideo",
            # "ignidx": "-lavfdopts o=fflags=+ignidx".split()
            "ignidx": "",
            "geo": "-geometry"}
        }


def get_version_info():
    """ Return version and platform info. """
    out = ("\nmpsyt version  : %s " % __version__)
    out += ("\n   notes       : %s" % __notes__)
    out += ("\npafy version   : %s" % pafy.__version__)
    out += ("\nPython version : %s" % sys.version)
    out += ("\nProcessor      : %s" % platform.processor())
    out += ("\nMachine type   : %s" % platform.machine())
    out += ("\nArchitecture   : %s, %s" % platform.architecture())
    out += ("\nPlatform       : %s" % platform.platform())
    out += ("\nsys.stdout.enc : %s" % sys.stdout.encoding)
    out += ("\ndefault enc    : %s" % sys.getdefaultencoding())
    out += ("\nConfig dir     : %s" % get_config_dir())
    envs = "TERM SHELL LANG LANGUAGE".split()

    for env in envs:
        value = os.environ.get(env)
        out += "\nenv:%-11s: %s" % (env, value) if value else ""

    return out


def process_cl_args(args):
    """ Process command line arguments. """
    if "--version" in args:
        xprint(get_version_info())
        xprint("")
        sys.exit()

    if "--help" in args:

        for x in g.helptext:
            xprint(x[2])

        sys.exit()

    g.command_line = "playurl" in args or "dlurl" in args
    g.blank_text = "" if g.command_line else g.blank_text

    if "--no-preload" in sys.argv:
        g.preload_disabled = True
        list_update("--no-preload", sys.argv, remove=True)


def init():
    """ Initial setup. """
    # I believe these two lines once resolved a pickle error.
    # perhaps no longer needed, commenting out.
    # __main__.Playlist = Playlist
    # __main__.Video = Video

    init_text()
    init_readline()
    init_cache()
    init_transcode()

    # set player to mpv or mplayer if found, otherwise unset
    suffix = ".exe" if mswin else ""
    mplayer, mpv = "mplayer" + suffix, "mpv" + suffix

    if not os.path.exists(g.CFFILE):

        if has_exefile(mpv):
            Config.PLAYER = ConfigItem("player", mpv, check_fn=check_player)

        elif has_exefile(mplayer):
            Config.PLAYER = ConfigItem("player", mplayer, check_fn=check_player)

        saveconfig()

    else:
        import_config()

    # ensure encoder is not set beyond range of available presets
    if Config.ENCODER.get >= len(g.encoders):
        Config.ENCODER.set("0")

    # check mpv version

    if "mpv" in Config.PLAYER.get:
        g.mpv_version = get_mpv_version(Config.PLAYER.get)
        options = utf8_decode(subprocess.check_output(
            [Config.PLAYER.get, "--list-options"]))
        # g.mpv_usesock = "--input-unix-socket" in options and not mswin

        if "--input-unix-socket" in options and not mswin:
            g.mpv_usesock = True
            dbg(c.g + "mpv supports --input-unix-socket" + c.w)

    # setup colorama
    if has_colorama and mswin:
        init_colorama()

    # find muxer app
    if mswin:
        g.muxapp = has_exefile("ffmpeg.exe") or has_exefile("avconv.exe")

    else:
        g.muxapp = has_exefile("ffmpeg") or has_exefile("avconv")

    # initialize remote interface
    try:
        from . import mpris
        g.mprisctl, conn = multiprocessing.Pipe()
        t = multiprocessing.Process(target=mpris.main, args=(conn,))
        t.daemon = True
        t.start()
    except ImportError:
        pass

    process_cl_args(sys.argv)


def init_transcode():
    """ Create transcoding presets if not present.

    Read transcoding presets.
    """
    if not os.path.exists(g.TCFILE):
        config_file_contents = """\
# transcoding presets for mps-youtube
# VERSION 0

# change ENCODER_PATH to the path of ffmpeg / avconv or leave it as auto
# to let mps-youtube attempt to find ffmpeg or avconv
ENCODER_PATH: auto

# Delete original file after encoding it
# Set to False to keep the original downloaded file
DELETE_ORIGINAL: True

# ENCODING PRESETS

# Encode ogg or m4a to mp3 256k
name: MP3 256k
extension: mp3
valid for: ogg,m4a
command: ENCODER_PATH -i IN -codec:a libmp3lame -b:a 256k OUT.EXT

# Encode ogg or m4a to mp3 192k
name: MP3 192k
extension: mp3
valid for: ogg,m4a
command: ENCODER_PATH -i IN -codec:a libmp3lame -b:a 192k OUT.EXT

# Encode ogg or m4a to mp3 highest quality vbr
name: MP3 VBR best
extension: mp3
valid for: ogg,m4a
command: ENCODER_PATH -i IN -codec:a libmp3lame -q:a 0 OUT.EXT

# Encode ogg or m4a to mp3 high quality vbr
name: MP3 VBR good
extension: mp3
valid for: ogg,m4a
command: ENCODER_PATH -i IN -codec:a libmp3lame -q:a 2 OUT.EXT

# Encode m4a to ogg
name: OGG 256k
extension: ogg
valid for: m4a
command: ENCODER_PATH -i IN -codec:a libvorbis -b:a 256k OUT.EXT

# Encode ogg to m4a
name: M4A 256k
extension: m4a
valid for: ogg
command: ENCODER_PATH -i IN -strict experimental -codec:a aac -b:a 256k OUT.EXT

# Encode ogg or m4a to wma v2
name: Windows Media Audio v2
extension: wma
valid for: ogg,m4a
command: ENCODER_PATH -i IN -codec:a wmav2 -q:a 0 OUT.EXT"""

        with open(g.TCFILE, "w") as tcf:
            tcf.write(config_file_contents)
            dbg("generated transcoding config file")

    else:
        dbg("transcoding config file exists")

    with open(g.TCFILE, "r") as tcf:
        g.encoders = [dict(name="None", ext="COPY", valid="*")]
        e = {}

        for line in tcf.readlines():

            if line.startswith("TRANSCODER_PATH:"):
                m = re.match("TRANSCODER_PATH:(.*)", line).group(1)
                g.transcoder_path = m.strip()

            elif line.startswith("DELETE_ORIGINAL:"):
                m = re.match("DELETE_ORIGINAL:(.*)", line).group(1)
                do = m.strip().lower() in ("true", "yes", "enabled", "on")
                g.delete_orig = do

            elif line.startswith("name:"):
                e['name'] = re.match("name:(.*)", line).group(1).strip()

            elif line.startswith("extension:"):
                e['ext'] = re.match("extension:(.*)", line).group(1).strip()

            elif line.startswith("valid for:"):
                e['valid'] = re.match("valid for:(.*)", line).group(1).strip()

            elif line.startswith("command:"):
                e['command'] = re.match("command:(.*)", line).group(1).strip()

                if "name" in e and "ext" in e and "valid" in e:
                    g.encoders.append(e)
                    e = {}


def init_cache():
    """ Import cache file. """
    if os.path.isfile(g.CACHEFILE):

        try:

            with open(g.CACHEFILE, "rb") as cf:
                g.streams = pickle.load(cf)

            dbg(c.g + "%s cached streams imported%s", uni(len(g.streams)), c.w)

        except (EOFError, IOError):
            dbg(c.r + "Cache file failed to open" + c.w)

        prune_streams()


def init_readline():
    """ Enable readline for input history. """
    if g.command_line:
        return

    if has_readline:
        g.READLINE_FILE = os.path.join(get_config_dir(), "input_history")

        if os.path.exists(g.READLINE_FILE):
            readline.read_history_file(g.READLINE_FILE)
            dbg(c.g + "Read history file" + c.w)


def known_player_set():
    """ Return true if the set player is known. """
    for allowed_player in g.playerargs_defaults:
        regex = r'(?:\b%s($|\.[a-zA-Z0-9]+$))' % re.escape(allowed_player)
        match = re.search(regex, Config.PLAYER.get)

        if mswin:
            match = re.search(regex, Config.PLAYER.get, re.IGNORECASE)

        if match:
            return allowed_player

    return None


def showconfig(_):
    """ Dump config data. """
    width = getxy().width
    width -= 30
    s = "  %s%-17s%s : %s\n"
    out = "  %s%-17s   %s%s%s\n" % (c.ul, "Key", "Value", " " * width, c.w)

    for setting in g.config:
        val = getattr(Config, setting)

        # don't show player specific settings if unknown player
        if not known_player_set() and val.require_known_player:
            continue

        # don't show max_results if auto determined
        if g.detectable_size and setting == "MAX_RESULTS":
            continue

        if g.detectable_size and setting == "CONSOLE_WIDTH":
            continue

        out += s % (c.g, setting.lower(), c.w, val.display)

    g.content = out
    g.message = "Enter %sset <key> <value>%s to change\n" % (c.g, c.w)
    g.message += "Enter %sset all default%s to reset all" % (c.g, c.w)


def saveconfig():
    """ Save current config to file. """
    config = {setting: getattr(Config, setting).value for setting in g.config}

    with open(g.CFFILE, "wb") as cf:
        pickle.dump(config, cf, protocol=2)

    dbg(c.p + "Saved config: " + g.CFFILE + c.w)


def savecache():
    """ Save stream cache. """
    with open(g.CACHEFILE, "wb") as cf:
        pickle.dump(g.streams, cf, protocol=2)

    dbg(c.p + "saved cache file: " + g.CACHEFILE + c.w)


def import_config():
    """ Override config if config file exists. """
    if os.path.exists(g.CFFILE):

        with open(g.CFFILE, "rb") as cf:
            saved_config = pickle.load(cf)

        for k, v in saved_config.items():

            try:
                getattr(Config, k).value = v

            except AttributeError:  # Ignore unrecognised data in config
                dbg("Unrecognised config item: %s", k)

        # Update config files from versions <= 0.01.41
        if isinstance(Config.PLAYERARGS.get, list):
            Config.WINDOW_POS.value = "top-right"
            redundant = ("-really-quiet --really-quiet -prefer-ipv4 -nolirc "
                         "-fs --fs".split())

            for r in redundant:
                dbg("removing redundant arg %s", r)
                list_update(r, Config.PLAYERARGS.value, remove=True)

            Config.PLAYERARGS.value = " ".join(Config.PLAYERARGS.get)
            saveconfig()


class c(object):

    """ Class for holding colour code values. """

    if mswin and has_colorama:
        white = Style.RESET_ALL
        ul = Style.DIM + Fore.YELLOW
        red, green, yellow = Fore.RED, Fore.GREEN, Fore.YELLOW
        blue, pink = Fore.CYAN, Fore.MAGENTA

    elif mswin:
        Config.COLOURS.value = False

    else:
        white = "\x1b[%sm" % 0
        ul = "\x1b[%sm" * 3 % (2, 4, 33)
        cols = ["\x1b[%sm" % n for n in range(91, 96)]
        red, green, yellow, blue, pink = cols

    if not Config.COLOURS.get:
        ul = red = green = yellow = blue = pink = white = ""
    r, g, y, b, p, w = red, green, yellow, blue, pink, white

    @classmethod
    def c(cls, colour, text):
        """ Return coloured text. """
        return getattr(cls, colour) + text + cls.w


def setconfig(key, val):
    """ Set configuration variable. """
    key = key.replace("-", "_")
    if key.upper() == "ALL" and val.upper() == "DEFAULT":

        for ci in g.config:
            getattr(Config, ci).value = getattr(Config, ci).default

        saveconfig()
        message = "Default configuration reinstated"

    elif not key.upper() in g.config:
        message = "Unknown config item: %s%s%s" % (c.r, key, c.w)

    elif val.upper() == "DEFAULT":
        att = getattr(Config, key.upper())
        att.value = att.default
        message = "%s%s%s set to %s%s%s (default)"
        dispval = att.display or "None"
        message = message % (c.y, key, c.w, c.y, dispval, c.w)
        saveconfig()

    else:
        # saveconfig() will be called by Config.set() method
        message = getattr(Config, key.upper()).set(val)

    showconfig(1)
    g.message = message


def F(key, nb=0, na=0, percent=r"\*", nums=r"\*\*", textlib=None):
    """Format text.

    nb, na indicate newlines before and after to return
    percent is the delimter for %s
    nums is the delimiter for the str.format command (**1 will become {1})
    textlib is the dictionary to use (defaults to g.text if not given)

    """
    textlib = textlib or g.text

    assert key in textlib
    text = textlib[key]
    percent_fmt = textlib.get(key + "_")
    number_fmt = textlib.get("_" + key)

    if number_fmt:
        text = re.sub(r"(%s(\d))" % nums, "{\\2}", text)
        text = text.format(*number_fmt)

    if percent_fmt:
        text = re.sub(r"%s" % percent, r"%s", text)
        text = text % percent_fmt

    text = re.sub(r"&&", r"%s", text)

    return "\n" * nb + text + c.w + "\n" * na


def init_text():
    """ Set up text. """
    g.text = {

        "exitmsg": ("**0mps-youtube - **1http://github.com/np1/mps-youtube**0"
                    "\nReleased under the GPLv3 license\n"
                    "(c) 2014, 2015 np1 and contributors**2\n"""),
        "_exitmsg": (c.r, c.b, c.w),

        # Error / Warning messages

        'no playlists': "*No saved playlists found!*",
        'no playlists_': (c.r, c.w),
        'pl bad name': '*&&* is not valid a valid name. Ensure it starts with'
                       ' a letter or _',
        'pl bad name_': (c.r, c.w),
        'pl not found': 'Playlist *&&* unknown. Saved playlists are shown '
                        'above',
        'pl not found_': (c.r, c.w),
        'pl not found advise ls': 'Playlist "*&&*" not found. Use *ls* to '
                                  'list',
        'pl not found advise ls_': (c.y, c.w, c.g, c.w),
        'pl empty': 'Playlist is empty!',
        'advise add': 'Use *add N* to add a track',
        'advise add_': (c.g, c.w),
        'advise search': 'Search for items and then use *add* to add them',
        'advise search_': (c.g, c.w),
        'no data': 'Error fetching data. Possible network issue.'
                   '\n*&&*',
        'no data_': (c.r, c.w),
        'use dot': 'Start your query with a *.* to perform a search',
        'use dot_': (c.g, c.w),
        'cant get track': 'Problem playing last item: *&&*',
        'cant get track_': (c.r, c.w),
        'track unresolved': 'Sorry, this track is not available',
        'no player': '*&&* was not found on this system',
        'no player_': (c.y, c.w),
        'no pl match for rename': '*Couldn\'t find matching playlist to '
                                  'rename*',
        'no pl match for rename_': (c.r, c.w),
        'invalid range': "*Invalid item / range entered!*",
        'invalid range_': (c.r, c.w),
        '-audio': "*Warning* - the filetype you selected (m4v) has no audio!",
        '-audio_': (c.y, c.w),

        # Info messages..

        'select mux': ("Select [*&&*] to mux audio or [*Enter*] to download "
                       "without audio\nThis feature is experimental!"),
        'select mux_': (c.y, c.w, c.y, c.w),
        'pl renamed': 'Playlist *&&* renamed to *&&*',
        'pl renamed_': (c.y, c.w, c.y, c.w),
        'pl saved': 'Playlist saved as *&&*.  Use *ls* to list playlists',
        'pl saved_': (c.y, c.w, c.g, c.w),
        'pl loaded': 'Loaded playlist *&&* as current playlist',
        'pl loaded_': (c.y, c.w),
        'pl viewed': 'Showing playlist *&&*',
        'pl viewed_': (c.y, c.w),
        'pl help': 'Enter *open <name or ID>* to load a playlist',
        'pl help_': (c.g, c.w),
        'added to pl': '*&&* tracks added (*&&* total [*&&*]). Use *vp* to '
                       'view',
        'added to pl_': (c.y, c.w, c.y, c.w, c.y, c.w, c.g, c.w),
        'added to saved pl': '*&&* tracks added to *&&* (*&&* total [*&&*])',
        'added to saved pl_': (c.y, c.w, c.y, c.w, c.y, c.w, c.y, c.w),
        'song move': 'Moved *&&* to position *&&*',
        'song move_': (c.y, c.w, c.y, c.w),
        'song sw': ("Switched item *&&* with *&&*"),
        'song sw_': (c.y, c.w, c.y, c.w),
        'current pl': "This is the current playlist. Use *save <name>* to save"
                      " it",
        'current pl_': (c.g, c.w),
        'help topic': ("  Enter *help <topic>* for specific help:"),
        'help topic_': (c.y, c.w),
        'songs rm': '*&&* tracks removed &&',
        'songs rm_': (c.y, c.w)}


def save_to_file():
    """ Save playlists.  Called each time a playlist is saved or deleted. """
    with open(g.PLFILE, "wb") as plf:
        pickle.dump(g.userpl, plf, protocol=2)

    dbg(c.r + "Playlist saved\n---" + c.w)


def open_from_file():
    """ Open playlists. Called once on script invocation. """
    try:

        with open(g.PLFILE, "rb") as plf:
            g.userpl = pickle.load(plf)

    except IOError:
        # no playlist found, create a blank one
        if not os.path.isfile(g.PLFILE):
            g.userpl = {}
            save_to_file()

    except AttributeError:
        # playlist is from a time when this module was __main__
        # https://github.com/np1/mps-youtube/issues/214
        import __main__
        __main__.Playlist = Playlist
        __main__.Video = Video

        with open(g.PLFILE, "rb") as plf:
            g.userpl = pickle.load(plf)

        save_to_file()
        xprint("Updated playlist file. Please restart mpsyt")
        sys.exit()

    except EOFError:
        xprint("Error opening playlists from %s" % g.PLFILE)
        sys.exit()

    # remove any cached urls from playlist file, these are now
    # stored in a separate cache file

    save = False

    for k, v in g.userpl.items():

        for song in v.songs:

            if hasattr(song, "urls"):
                dbg("remove %s: %s", k, song.urls)
                del song.urls
                save = True

    if save:
        save_to_file()


def convert_playlist_to_v2():
    """ Convert previous playlist file to v2 playlist. """
    # skip if previously done
    if os.path.isfile(g.PLFILE):
        return

    # skip if no playlist files exist
    elif not os.path.isfile(g.OLD_PLFILE):
        return

    try:
        with open(g.OLD_PLFILE, "rb") as plf:
            old_playlists = pickle.load(plf)

    except IOError:
        sys.exit("Couldn't open old playlist file")

    # rename old playlist file
    backup = g.OLD_PLFILE + "_v1_backup"

    if os.path.isfile(backup):
        sys.exit("Error, backup exists but new playlist exists not!")

    os.rename(g.OLD_PLFILE, backup)

    # do the conversion
    for plname, plitem in old_playlists.items():

        songs = []

        for video in plitem.songs:
            v = Video(video['link'], video['title'], video['duration'])
            songs.append(v)

        g.userpl[plname] = Playlist(plname, songs)

    # save as v2
    save_to_file()


def logo(col=None, version=""):
    """ Return text logo. """
    col = col if col else random.choice((c.g, c.r, c.y, c.b, c.p, c.w))
    logo_txt = r"""                                             _         _
 _ __ ___  _ __  ___       _   _  ___  _   _| |_ _   _| |__   ___
| '_ ` _ \| '_ \/ __|_____| | | |/ _ \| | | | __| | | | '_ \ / _ \
| | | | | | |_) \__ \_____| |_| | (_) | |_| | |_| |_| | |_) |  __/
|_| |_| |_| .__/|___/      \__, |\___/ \__,_|\__|\__,_|_.__/ \___|
          |_|              |___/"""
    version = " v" + version if version else ""
    logo_txt = col + logo_txt + c.w + version
    lines = logo_txt.split("\n")
    length = max(len(x) for x in lines)
    x, y, _ = getxy()
    indent = (x - length - 1) // 2
    newlines = (y - 12) // 2
    indent, newlines = (0 if x < 0 else x for x in (indent, newlines))
    lines = [" " * indent + l for l in lines]
    logo_txt = "\n".join(lines) + "\n" * newlines
    return logo_txt if not g.debug_mode else ""


def playlists_display():
    """ Produce a list of all playlists. """
    if not g.userpl:
        g.message = F("no playlists")
        return logo(c.y) + "\n\n" if g.model.is_empty else \
            generate_songlist_display()

    maxname = max(len(a) for a in g.userpl)
    out = "      {0}Local Playlists{1}\n".format(c.ul, c.w)
    start = "      "
    fmt = "%s%s%-3s %-" + uni(maxname + 3) + "s%s %s%-7s%s %-5s%s"
    head = (start, c.b, "ID", "Name", c.b, c.b, "Count", c.b, "Duration", c.w)
    out += "\n" + fmt % head + "\n\n"

    for v, z in enumerate(sorted(g.userpl)):
        n, p = z, g.userpl[z]
        l = fmt % (start, c.g, v + 1, n, c.w, c.y, uni(p.size), c.y,
                   p.duration, c.w) + "\n"
        out += l

    return out


def mplayer_help(short=True):
    """ Mplayer help.  """
    # pylint: disable=W1402

    volume = "[{0}9{1}] volume [{0}0{1}]"
    volume = volume if short else volume + "      [{0}q{1}] return"
    seek = u"[{0}\u2190{1}] seek [{0}\u2192{1}]"
    pause = u"[{0}\u2193{1}] SEEK [{0}\u2191{1}]       [{0}space{1}] pause"

    if not_utf8_environment:
        seek = "[{0}<-{1}] seek [{0}->{1}]"
        pause = "[{0}DN{1}] SEEK [{0}UP{1}]       [{0}space{1}] pause"

    single = "[{0}q{1}] return"
    next_prev = "[{0}>{1}] next/prev [{0}<{1}]"
    # ret = "[{0}q{1}] %s" % ("return" if short else "next track")
    ret = single if short else next_prev
    fmt = "    %-20s       %-20s"
    lines = fmt % (seek, volume) + "\n" + fmt % (pause, ret)
    return lines.format(c.g, c.w)


def fmt_time(seconds):
    """ Format number of seconds to %H:%M:%S. """
    hms = time.strftime('%H:%M:%S', time.gmtime(int(seconds)))
    H, M, S = hms.split(":")

    if H == "00":
        hms = M + ":" + S

    elif H == "01" and int(M) < 40:
        hms = uni(int(M) + 60) + ":" + S

    elif H.startswith("0"):
        hms = ":".join([H[1], M, S])

    return hms


def get_tracks_from_json(jsons):
    """ Get search results from web page. """
    try:
        items = jsons['data']['items']

    except KeyError:
        items = []

    songs = []

    for item in items:
        ytid = item['id']
        cursong = Video(ytid=ytid, title=item['title'].strip(),
                        length=int(item['duration']))

        likes = item.get('likeCount', "0")
        likes = int(re.sub(r"\D", "", likes))
        total = item.get('ratingCount', 0)
        dislikes = total - likes
        g.meta[ytid] = dict(
            rating=uni(item.get('rating', "0."))
            [:4].ljust(4, "0"),
            uploader=item['uploader'],
            category=item['category'],
            aspect=item.get('aspectRatio', "custom"),
            uploaded=yt_datetime(item['uploaded'])[1],
            likes=uni(num_repr(likes)),
            dislikes=uni(num_repr(dislikes)),
            commentCount=uni(num_repr(item.get('commentCount', 0))),
            viewCount=uni(num_repr(item.get("viewCount", 0))),
            title=item['title'],
            length=uni(fmt_time(cursong.length)))

        songs.append(cursong)

    if not items:
        dbg("got unexpected data or no search results")
        return False

    return songs


def screen_update(fill_blank=True):
    """ Display content, show message, blank screen."""
    xprint(g.blank_text)

    if g.content:
        xprint(g.content)

    if g.message:
        xprint(g.message)

    elif fill_blank:
        xprint("")

    g.message = g.content = False


def playback_progress(idx, allsongs, repeat=False):
    """ Generate string to show selected tracks, indicate current track. """
    # pylint: disable=R0914
    # too many local variables
    cw = getxy().width
    out = "  %s%-XXs%s%s\n".replace("XX", uni(cw - 9))
    out = out % (c.ul, "Title", "Time", c.w)
    show_key_help = (known_player_set and Config.SHOW_MPLAYER_KEYS.get)
    multi = len(allsongs) > 1

    for n, song in enumerate(allsongs):
        length_orig = fmt_time(song.length)
        length = " " * (8 - len(length_orig)) + length_orig
        i = uea_pad(cw - 14, song.title), length, length_orig
        fmt = (c.w, "  ", c.b, i[0], c.w, c.y, i[1], c.w)

        if n == idx:
            fmt = (c.y, "> ", c.p, i[0], c.w, c.p, i[1], c.w)
            cur = i

        out += "%s%s%s%s%s %s%s%s\n" % fmt

    out += "\n" * (3 - len(allsongs))
    pos = 8 * " ", c.y, idx + 1, c.w, c.y, len(allsongs), c.w
    playing = "{}{}{}{} of {}{}{}\n\n".format(*pos) if multi else "\n\n"
    keys = mplayer_help(short=(not multi and not repeat))
    out = out if multi else generate_songlist_display(song=allsongs[0])

    if show_key_help:
        out += "\n" + keys

    else:
        playing = "{}{}{}{} of {}{}{}\n".format(*pos) if multi else "\n"
        out += "\n" + " " * (cw - 19) if multi else ""

    fmt = playing, c.r, cur[0].strip()[:cw - 19], c.w, c.w, cur[2], c.w
    out += "%s    %s%s%s %s[%s]%s" % fmt
    out += "    REPEAT MODE" if repeat else ""
    return out


def num_repr(num):
    """ Return up to four digit string representation of a number, eg 2.6m. """
    if num <= 9999:
        return uni(num)

    def digit_count(x):
        """ Return number of digits. """
        return int(math.floor(math.log10(x)) + 1)

    digits = digit_count(num)
    sig = 3 if digits % 3 == 0 else 2
    rounded = int(round(num, int(sig - digits)))
    digits = digit_count(rounded)
    suffix = "_kmBTqXYX"[(digits - 1) // 3]
    front = 3 if digits % 3 == 0 else digits % 3

    if not front == 1:
        return uni(rounded)[0:front] + suffix

    return uni(rounded)[0] + "." + uni(rounded)[1] + suffix


def real_len(u, alt=False):
    """ Try to determine width of strings displayed with monospace font. """
    if not isinstance(u, uni):
        u = u.decode("utf8")

    ueaw = unicodedata.east_asian_width

    if alt:
        # widths = dict(W=2, F=2, A=1, N=0.75, H=0.5)  # original
        widths = dict(N=.75, Na=1, W=2, F=2, A=1)

    else:
        widths = dict(W=2, F=2, A=1, N=1, H=0.5)

    return int(round(sum(widths.get(ueaw(char), 1) for char in u)))


def uea_trunc(num, t):
    """ Truncate to num chars taking into account East Asian width chars. """
    while real_len(t) > num:
        t = t[:-1]

    return t


def uea_pad(num, t, direction="<", notrunc=False):
    """ Right pad with spaces taking into account East Asian width chars. """
    direction = direction.strip() or "<"

    if not notrunc:
        t = uea_trunc(num, t)

    if real_len(t) < num:
        spaces = num - real_len(t)

        if direction == "<":
            t = t + (" " * spaces)

        elif direction == ">":
            t = (" " * spaces) + t

        elif direction == "^":
            right = False

            while real_len(t) < num:
                t = t + " " if right else " " + t
                right = not right

    return t


def yt_datetime(yt_date_time):
    """ Return a time object and locale formated date string. """
    time_obj = time.strptime(yt_date_time, "%Y-%m-%dT%H:%M:%S.000Z")
    locale_date = time.strftime("%x", time_obj)
    # strip first two digits of four digit year
    short_date = re.sub(r"(\d\d\D\d\d\D)20(\d\d)$", r"\1\2", locale_date)
    return time_obj, short_date


def generate_playlist_display():
    """ Generate list of playlists. """
    if not g.ytpls:
        g.message = c.r + "No playlists found!"
        return logo(c.g) + "\n\n"

    cw = getxy().width
    fmtrow = "%s%-5s %s %-8s  %-2s%s\n"
    fmthd = "%s%-5s %-{}s %-9s %-5s%s\n".format(cw - 23)
    head = (c.ul, "Item", "Playlist", "Updated", "Count", c.w)
    out = "\n" + fmthd % head

    for n, x in enumerate(g.ytpls):
        col = (c.g if n % 2 == 0 else c.w)
        length = x.get('size') or "?"
        length = "%4s" % length
        title = x.get('title') or "unknown"
        updated = yt_datetime(x.get('updated'))[1]
        title = uea_pad(cw - 23, title)
        out += (fmtrow % (col, uni(n + 1), title, updated, uni(length), c.w))

    return out + "\n" * (5 - len(g.ytpls))


def get_user_columns():
    """ Get columns from user config, return dict. """
    total_size = 0
    user_columns = Config.COLUMNS.get
    user_columns = user_columns.replace(",", " ").split()

    defaults = {"views": dict(name="viewCount", size=4, heading="View"),
                "rating": dict(name="rating", size=4, heading="Rtng"),
                "comments": dict(name="commentCount", size=4, heading="Comm"),
                "date": dict(name="uploaded", size=8, heading="Date"),
                "user": dict(name="uploader", size=10, heading="User"),
                "likes": dict(name="likes", size=4, heading="Like"),
                "dislikes": dict(name="dislikes", size=4, heading="Dslk"),
                "category": dict(name="category", size=8, heading="Category")}

    ret = []
    for column in user_columns:
        namesize = column.split(":")
        name = namesize[0]

        if name in defaults:
            z = defaults[name]
            nm, sz, hd = z['name'], z['size'], z['heading']

            if len(namesize) == 2 and namesize[1].isdigit():
                sz = int(namesize[1])

            total_size += sz
            cw = getxy().width
            if total_size < cw - 18:
                ret.append(dict(name=nm, size=sz, heading=hd))

    return ret


def generate_songlist_display(song=False, zeromsg=None, frmat="search"):
    """ Generate list of choices from a song list."""
    # pylint: disable=R0914
    if g.browse_mode == "ytpl":
        return generate_playlist_display()

    songs = g.model.songs or []

    if not songs:
        g.message = zeromsg or "Enter /search-term to search or [h]elp"
        return logo(c.g) + "\n\n"

    have_meta = all(x.ytid in g.meta for x in songs)
    user_columns = get_user_columns() if have_meta else []
    maxlength = max(x.length for x in songs)
    lengthsize = 8 if maxlength > 35999 else 7
    lengthsize = 5 if maxlength < 6000 else lengthsize
    reserved = 9 + lengthsize + len(user_columns)
    cw = getxy().width
    cw -= 1
    title_size = cw - sum(1 + x['size'] for x in user_columns) - reserved
    before = [{"name": "idx", "size": 3, "heading": "Num"},
              {"name": "title", "size": title_size, "heading": "Title"}]
    after = [{"name": "length", "size": lengthsize, "heading": "Time"}]
    columns = before + user_columns + after

    for n, column in enumerate(columns):
        column['idx'] = n
        column['sign'] = "-" if not column['name'] == "length" else ""

    fmt = ["%{}{}s  ".format(x['sign'], x['size']) for x in columns]
    fmtrow = fmt[0:1] + ["%s  "] + fmt[2:]
    fmt, fmtrow = "".join(fmt).strip(), "".join(fmtrow).strip()
    titles = tuple([x['heading'][:x['size']] for x in columns])
    hrow = c.ul + fmt % titles + c.w
    out = "\n" + hrow + "\n"

    for n, x in enumerate(songs):
        col = (c.r if n % 2 == 0 else c.p) if not song else c.b
        details = {'title': x.title, "length": fmt_time(x.length)}
        details = g.meta[x.ytid].copy() if have_meta else details
        otitle = details['title']
        details['idx'] = "%2d" % (n + 1)
        details['title'] = uea_pad(columns[1]['size'], otitle)
        data = []

        for z in columns:
            fieldsize, field = z['size'], z['name']

            if len(details[field]) > fieldsize:
                details[field] = details[field][:fieldsize]

            data.append(details[field])

        line = fmtrow % tuple(data)
        col = col if not song or song != songs[n] else c.p
        line = col + line + c.w
        out += line + "\n"

    return out + "\n" * (5 - len(songs)) if not song else out


def writestatus(text, mute=False):
    """ Update status linei. """
    if not mute and Config.SHOW_STATUS.get:
        writeline(text)


def writeline(text):
    """ Print text on same line. """
    spaces = 75 - len(text)
    sys.stdout.write(" " + text + (" " * spaces) + "\r")
    sys.stdout.flush()


def list_update(item, lst, remove=False):
    """ Add or remove item from list, checking first to avoid exceptions. """
    if not remove and item not in lst:
        lst.append(item)

    elif remove and item in lst:
        lst.remove(item)


def generate_real_playerargs(song, override, failcount):
    """ Generate args for player command.

    Return args and songdata status.

    """
    # pylint: disable=R0914
    # pylint: disable=R0912
    video = Config.SHOW_VIDEO.get
    video = True if override in ("fullscreen", "window") else video
    video = False if override == "audio" else video
    m4a = "mplayer" not in Config.PLAYER.get
    q, audio, cached = failcount, not video, g.streams[song.ytid]
    stream = select_stream(cached, q=q, audio=audio, m4a_ok=m4a)

    # handle no audio stream available, or m4a with mplayer
    # by switching to video stream and suppressing video output.
    if not stream and not video or failcount and not video:
        dbg(c.r + "no audio or mplayer m4a, using video stream" + c.w)
        override = "a-v"
        video = True
        stream = select_stream(cached, q=q, audio=False, maxres=1600)

    if not stream and video:
        raise IOError("No streams available")

    if "uiressl=yes" in stream['url'] and "mplayer" in Config.PLAYER.get:
        raise IOError("%s : Sorry mplayer doesn't support this stream. "
                      "Use mpv or download it" % song.title)

    size = get_size(song.ytid, stream['url'])
    songdata = (song.ytid, stream['ext'] + " " + stream['quality'],
                int(size / (1024 ** 2)))

    # pylint: disable=E1103
    # pylint thinks PLAYERARGS.get might be bool
    argsstr = Config.PLAYERARGS.get.strip()
    args = argsstr.split() if argsstr else []

    known_player = known_player_set()
    if known_player:
        pd = g.playerargs_defaults[known_player]
        args.append(pd["title"])
        args.append(song.title)
        novid_arg = pd["novid"]
        fs_arg = pd["fs"]
        list_update(fs_arg, args, remove=not Config.FULLSCREEN.get)

        geometry = ""

        if Config.WINDOW_SIZE.get and "-geometry" not in argsstr:
            geometry = Config.WINDOW_SIZE.get

        if Config.WINDOW_POS.get and "-geometry" not in argsstr:
            wp = Config.WINDOW_POS.get
            xx = "+1" if "top" in wp else "-1"
            yy = "+1" if "left" in wp else "-1"
            geometry += "%s%s" % (yy, xx)

        if geometry:
            list_update(pd['geo'], args)
            list_update(geometry, args)

        # handle no audio stream available
        if override == "a-v":
            list_update(novid_arg, args)

        elif override == "fullscreen":
            list_update(fs_arg, args)

        elif override == "window":
            list_update(fs_arg, args, remove=True)

        # prevent ffmpeg issue (https://github.com/mpv-player/mpv/issues/579)
        if not video and stream['ext'] == "m4a":
            dbg("%susing ignidx flag%s", c.y, c.w)
            list_update(pd["ignidx"], args)

        if "mplayer" in Config.PLAYER.get:
            list_update("-really-quiet", args, remove=True)
            list_update("-noquiet", args)
            list_update("-prefer-ipv4", args)

        elif "mpv" in Config.PLAYER.get:
            msglevel = pd["msglevel"]["<0.4"]

            #  undetected (negative) version number assumed up-to-date
            if g.mpv_version[0:2] < (0, 0) or g.mpv_version[0:2] >= (0, 4):
                msglevel = pd["msglevel"][">=0.4"]

            if g.mpv_usesock:
                list_update("--really-quiet", args)
            else:
                list_update("--really-quiet", args, remove=True)
                list_update(msglevel, args)

    return [Config.PLAYER.get] + args + [stream['url']], songdata


def playsong(song, failcount=0, override=False):
    """ Play song using config.PLAYER called with args config.PLAYERARGS."""
    # pylint: disable=R0911,R0912
    if not Config.PLAYER.get or not has_exefile(Config.PLAYER.get):
        g.message = "Player not configured! Enter %sset player <player_app> "\
            "%s to set a player" % (c.g, c.w)
        return

    if Config.NOTIFIER.get:
        subprocess.call(shlex.split(Config.NOTIFIER.get) + [song.title])

    # don't interrupt preloading:
    while song.ytid in g.preloading:
        writestatus("fetching item..")
        time.sleep(0.1)

    try:
        get_streams(song, force=failcount, callback=writestatus)

    except (IOError, URLError, HTTPError, socket.timeout) as e:
        dbg("--ioerror in playsong call to get_streams %s", uni(e))

        if "Youtube says" in uni(e):
            g.message = F('cant get track') % (song.title + " " + uni(e))
            return

        elif failcount < g.max_retries:
            dbg("--ioerror - trying next stream")
            failcount += 1
            return playsong(song, failcount=failcount, override=override)

        elif "pafy" in uni(e):
            g.message = uni(e) + " - " + song.ytid
            return

    except ValueError:
        g.message = F('track unresolved')
        dbg("----valueerror in playsong call to get_streams")
        return

    try:
        cmd, songdata = generate_real_playerargs(song, override, failcount)

    except (HTTPError) as e:

        # Fix for invalid streams (gh-65)
        dbg("----htterror in playsong call to gen_real_args %s", uni(e))
        if failcount < g.max_retries:
            failcount += 1
            return playsong(song, failcount=failcount, override=override)

    except IOError as e:
        # this may be cause by attempting to play a https stream with
        # mplayer
        # ====
        errmsg = e.message if hasattr(e, "message") else uni(e)
        g.message = c.r + uni(errmsg) + c.w
        return

    songdata = "%s; %s; %s Mb" % songdata
    writestatus(songdata)
    dbg("%splaying %s (%s)%s", c.b, song.title, failcount, c.w)
    dbg("calling %s", " ".join(cmd))
    returncode = launch_player(song, songdata, cmd)
    failed = returncode not in (0, 42, 43)

    if failed and failcount < g.max_retries:
        dbg(c.r + "stream failed to open" + c.w)
        dbg("%strying again (attempt %s)%s", c.r, (2 + failcount), c.w)
        writestatus("error: retrying")
        time.sleep(1.2)
        failcount += 1
        return playsong(song, failcount=failcount, override=override)

    return returncode


def get_input_file():
    """ Check for existence of custom input file.

    Return file name of temp input file with mpsyt mappings included
    """
    confpath = conf = ''

    if "mpv" in Config.PLAYER.get:
        confpath = os.path.join(get_config_dir(), "mpv-input.conf")

    elif "mplayer" in Config.PLAYER.get:
        confpath = os.path.join(get_config_dir(), "mplayer-input.conf")

    if os.path.isfile(confpath):
        dbg("using %s for input key file", confpath)

        with open(confpath) as conffile:
            conf = conffile.read() + '\n'

    conf = conf.replace("quit", "quit 43")
    conf = conf.replace("playlist_prev", "quit 42")
    conf = conf.replace("pt_step -1", "quit 42")
    conf = conf.replace("playlist_next", "quit")
    conf = conf.replace("pt_step 1", "quit")
    standard_cmds = ['q quit 43\n', '> quit\n', '< quit 42\n', 'NEXT quit\n',
                     'PREV quit 42\n', 'ENTER quit\n']
    bound_keys = [i.split()[0] for i in conf.splitlines() if i.split()]

    for i in standard_cmds:
        key = i.split()[0]

        if key not in bound_keys:
            conf += i

    with tempfile.NamedTemporaryFile('w', prefix='mpsyt-input',
                                     delete=False) as tmpfile:
        tmpfile.write(conf)
        return tmpfile.name


def launch_player(song, songdata, cmd):
    """ Launch player application. """
    # fix for github issue 59
    if known_player_set() and mswin and sys.version_info[:2] < (3, 0):
        cmd = [x.encode("utf8", errors="replace") for x in cmd]

    input_file = get_input_file()
    sockpath = None
    fifopath = None

    try:
        if "mplayer" in Config.PLAYER.get:
            cmd.append('-input')

            if mswin:
                # Mplayer does not recognize path starting with drive letter,
                # or with backslashes as a delimiter.
                input_file = input_file[2:].replace('\\', '/')

            cmd.append('conf=' + input_file)

            if g.mprisctl:
                fifopath = tempfile.mktemp('.fifo', 'mpsyt-mplayer')
                os.mkfifo(fifopath)
                cmd.extend(['-input', 'file=' + fifopath])
                g.mprisctl.send(('mplayer-fifo', fifopath))
                g.mprisctl.send(('metadata', (song.ytid, song.title, song.length)))

            p = subprocess.Popen(cmd, shell=False, stdout=subprocess.PIPE,
                                 stderr=subprocess.STDOUT, bufsize=1)
            player_status(p, songdata + "; ", song.length)
            returncode = p.wait()

        elif "mpv" in Config.PLAYER.get:
            cmd.append('--input-conf=' + input_file)

            if g.mpv_usesock:
                sockpath = tempfile.mktemp('.sock', 'mpsyt-mpv')
                cmd.append('--input-unix-socket=' + sockpath)

                with open(os.devnull, "w") as devnull:
                    p = subprocess.Popen(cmd, shell=False, stderr=devnull)

                if g.mprisctl:
                    g.mprisctl.send(('socket', sockpath))
                    g.mprisctl.send(('metadata', (song.ytid, song.title, song.length)))

            else:
                if g.mprisctl:
                    fifopath = tempfile.mktemp('.fifo', 'mpsyt-mpv')
                    os.mkfifo(fifopath)
                    cmd.append('--input-file=' + fifopath)
                    g.mprisctl.send(('mpv-fifo', fifopath))
                    g.mprisctl.send(('metadata', (song.ytid, song.title, song.length)))

                p = subprocess.Popen(cmd, shell=False, stderr=subprocess.PIPE,
                                     bufsize=1)

            player_status(p, songdata + "; ", song.length, mpv=True,
                          sockpath=sockpath)
            returncode = p.wait()

        else:
            with open(os.devnull, "w") as devnull:
                returncode = subprocess.call(cmd, stderr=devnull)
            p = None

        return returncode

    except OSError:
        g.message = F('no player') % Config.PLAYER.get
        return None

    finally:
        os.unlink(input_file)

        if sockpath:
            os.unlink(sockpath)

        if fifopath:
            os.unlink(fifopath)

        if g.mprisctl:
            g.mprisctl.send(('stop', True))

        if p and p.poll() is None:
            p.terminate()  # make sure to kill mplayer if mpsyt crashes


def player_status(po_obj, prefix, songlength=0, mpv=False, sockpath=None):
    """ Capture time progress from player output. Write status line. """
    # pylint: disable=R0914, R0912
    re_mplayer = re.compile(r"A:\s*(?P<elapsed_s>\d+)\.\d\s*")
    re_mpv = re.compile(r".{,15}AV?:\s*(\d\d):(\d\d):(\d\d)")
    re_volume = re.compile(r"Volume:\s*(?P<volume>\d+)\s*%")
    re_player = re_mpv if mpv else re_mplayer
    last_displayed_line = None
    buff = ''
    volume_level = None
    last_pos = None

    if sockpath:
        s = socket.socket(socket.AF_UNIX)

        tries = 0
        while tries < 10 and po_obj.poll() is None:
            time.sleep(.5)
            try:
                s.connect(sockpath)
                break
            except socket.error:
                pass
            tries += 1
        else:
            return

        try:
            observe_full = False
            cmd = {"command": ["observe_property", 1, "time-pos"]}
            s.send(json.dumps(cmd).encode() + b'\n')
            volume_level = elapsed_s = None

            for line in s.makefile():
                resp = json.loads(line)

                # deals with bug in mpv 0.7 - 0.7.3
                if resp.get('event') == 'property-change' and not observe_full:
                    cmd = {"command": ["observe_property", 2, "volume"]}
                    s.send(json.dumps(cmd).encode() + b'\n')
                    observe_full = True

                if resp.get('event') == 'property-change' and resp['id'] == 1:
                    elapsed_s = int(resp['data'])

                elif resp.get('event') == 'property-change' and resp['id'] == 2:
                    volume_level = int(resp['data'])

                if elapsed_s:
                    line = make_status_line(elapsed_s, prefix, songlength,
                                            volume=volume_level)

                    if line != last_displayed_line:
                        writestatus(line)
                        last_displayed_line = line

        except socket.error:
            pass

    else:
        elapsed_s = 0

        while po_obj.poll() is None:
            stdstream = po_obj.stderr if mpv else po_obj.stdout
            char = stdstream.read(1).decode("utf-8", errors="ignore")

            if char in '\r\n':

                mv = re_volume.search(buff)

                if mv:
                    volume_level = int(mv.group("volume"))

                match_object = re_player.match(buff)

                if match_object:

                    try:
                        h, m, s = map(int, match_object.groups())
                        elapsed_s = h * 3600 + m * 60 + s

                    except ValueError:

                        try:
                            elapsed_s = int(match_object.group('elapsed_s')
                                            or '0')

                        except ValueError:
                            continue

                    line = make_status_line(elapsed_s, prefix, songlength,
                                            volume=volume_level)

                    if line != last_displayed_line:
                        writestatus(line)
                        last_displayed_line = line

                if buff.startswith('ANS_volume='):
                    volume_level = round(float(buff.split('=')[1]))

                paused = ("PAUSE" in buff) or ("Paused" in buff)
                if (elapsed_s != last_pos or paused) and g.mprisctl:
                    last_pos = elapsed_s
                    g.mprisctl.send(('pause', paused))
                    g.mprisctl.send(('volume', volume_level))
                    g.mprisctl.send(('time-pos', elapsed_s))

                buff = ''

            else:
                buff += char


def make_status_line(elapsed_s, prefix, songlength=0, volume=None):
    """ Format progress line output.  """
    # pylint: disable=R0914

    display_s = elapsed_s
    display_h = display_m = 0

    if elapsed_s >= 60:
        display_m = display_s // 60
        display_s %= 60

        if display_m >= 100:
            display_h = display_m // 60
            display_m %= 60

    pct = (float(elapsed_s) / songlength * 100) if songlength else 0

    status_line = "%02i:%02i:%02i %s" % (
        display_h, display_m, display_s,
        ("[%.0f%%]" % pct).ljust(6)
    )

    if volume:
        vol_suffix = " vol: %d%%" % volume

    else:
        vol_suffix = ""

    cw = getxy().width
    prog_bar_size = cw - len(prefix) - len(status_line) - len(vol_suffix) - 7
    progress = int(math.ceil(pct / 100 * prog_bar_size))
    status_line += " [%s]" % ("=" * (progress - 1) +
                              ">").ljust(prog_bar_size, ' ')
    return prefix + status_line + vol_suffix


def _search(url, progtext, qs=None, splash=True, pre_load=True):
    """ Perform memoized url fetch, display progtext. """
    g.message = "Searching for '%s%s%s'" % (c.y, progtext, c.w)

    # attach query string if supplied
    url = url + "?" + urlencode(qs) if qs else url
    # use cached value if exists
    if url in g.url_memo:
        songs = g.url_memo[url]

    # show splash screen during fetch
    else:
        if splash:
            g.content = logo(c.b) + "\n\n"
            screen_update()

        # perform fetch
        try:
            wdata = utf8_decode(urlopen(url).read())
            wdata = json.loads(wdata)
            songs = get_tracks_from_json(wdata)

        except (URLError, HTTPError) as e:
            g.message = F('no data') % e
            g.content = logo(c.r)
            return

    if songs and pre_load:
        # preload first result url
        kwa = {"song": songs[0], "delay": 0}
        t = threading.Thread(target=preload, kwargs=kwa)
        t.start()

    if songs:
        # cache resuls
        add_to_url_memo(url, songs[::])
        g.model.songs = songs
        return True

    return False


def generate_search_qs(term, page, result_count=None):
    """ Return query string. """
    if not result_count:
        result_count = getxy().max_results

    aliases = dict(relevance="relevance", date="published", rating="rating",
                   views="viewCount")
    term = utf8_encode(term)
    qs = {
        'q': term,
        'v': 2,
        'alt': 'jsonc',
        'start-index': ((page - 1) * result_count + 1) or 1,
        'safeSearch': "none",
        'max-results': result_count,
        'paid-content': "false",
        'orderby': aliases[Config.ORDER.get]
    }

    if Config.SEARCH_MUSIC.get:
        qs['category'] = "Music"

    return qs


def usersearch(q_user, page=1, splash=True):
    """ Fetch uploads by a YouTube user. """
    query = generate_search_qs(q_user, page)
    # query['orderby'] = 'published'

    if query.get('category'):
        del query['category']

    # check whether this is a search within user uploads
    if "/" in q_user:
        user, _, term = (x.strip() for x in q_user.partition("/"))
        url = "https://gdata.youtube.com/feeds/api/videos"
        query['author'], query['q'] = user, term
        msg = "Results for {1}{3}{0} (by {2}{4}{0})"
        msg = msg.format(c.w, c.y, c.y, term, user)
        termuser = tuple([c.y + x + c.w for x in (term, user)])
        progtext = "%s by %s" % termuser
        failmsg = "No matching results for %s (by %s)" % termuser

    else:
        user = q_user
        del query['q']
        url = "https://gdata.youtube.com/feeds/api/users/%s/uploads" % user
        msg = "Video uploads by %s%s%s" % (c.y, user, c.w)
        failmsg = "User %s%s%s not found" % (c.y, user, c.w)
        progtext = user

    have_results = _search(url, progtext, query)

    if have_results:
        g.browse_mode = "normal"
        g.message = msg
        g.last_opened = ""
        g.last_search_query = {"user": q_user}
        g.current_page = page
        g.content = generate_songlist_display(frmat="search")

    else:
        g.message = failmsg
        g.current_page = 1
        g.last_search_query = {}
        g.content = logo(c.r)


def related_search(vitem, page=1, splash=True):
    """ Fetch uploads by a YouTube user. """
    query = generate_search_qs(vitem.ytid, page)
    del query['q']

    if query.get('category'):
        del query['category']

    url = "https://gdata.youtube.com/feeds/api/videos/%s/related"
    url, t = url % vitem.ytid, vitem.title
    ttitle = t[:48].strip() + ".." if len(t) > 49 else t

    have_results = _search(url, ttitle, query)

    if have_results:
        g.message = "Videos related to %s%s%s" % (c.y, ttitle, c.w)
        g.last_opened = ""
        g.last_search_query = {"related": vitem}
        g.current_page = page
        g.content = generate_songlist_display(frmat="search")

    else:
        g.message = "Related to %s%s%s not found" % (c.y, vitem.ytid, c.w)
        g.content = logo(c.r)
        g.current_page = 1
        g.last_search_query = {}


def search(term, page=1, splash=True):
    """ Perform search. """
    if not term or len(term) < 2:
        g.message = c.r + "Not enough input" + c.w
        g.content = generate_songlist_display()
        return

    original_term = term
    logging.info("search for %s", original_term)
    url = "https://gdata.youtube.com/feeds/api/videos"
    query = generate_search_qs(term, page)
    have_results = _search(url, original_term, query)

    if have_results:
        g.message = "Search results for %s%s%s" % (c.y, original_term, c.w)
        g.last_opened = ""
        g.last_search_query = {"term": original_term}
        g.browse_mode = "normal"
        g.current_page = page
        g.content = generate_songlist_display(frmat="search")

    else:
        g.message = "Found nothing for %s%s%s" % (c.y, term, c.w)
        g.content = logo(c.r)
        g.current_page = 1
        g.last_search_query = {}


def user_pls(user, page=1, splash=True):
    """ Retrieve user playlists. """
    user = {"is_user": True, "term": user}
    return pl_search(user, page=page, splash=splash)


def pl_search(term, page=1, splash=True, is_user=False):
    """ Search for YouTube playlists.

    term can be query str or dict indicating user playlist search.

    """
    if not term or len(term) < 2:
        g.message = c.r + "Not enough input" + c.w
        g.content = generate_songlist_display()
        return

    if isinstance(term, dict):
        is_user = term["is_user"]
        term = term["term"]

    # generate url base on whether this is a user playlist search
    x = "/users/%s/playlists?" % term if is_user else "/playlists/snippets?"
    url = "https://gdata.youtube.com/feeds/api%s" % x
    prog = "user: " + term if is_user else term
    logging.info("playlist search for %s", prog)
    max_results = getxy().max_results
    start = (page - 1) * max_results or 1
    qs = {"start-index": start,
          "max-results": max_results, "v": 2, 'alt': 'jsonc'}

    # modify query string based on whether this is a user playlst search.
    if not is_user:
        qs["q"] = term

    url += urlencode(qs)

    if url in g.url_memo:
        playlists = g.url_memo[url]

    else:
        g.content = logo(c.g)
        g.message = "Searching playlists for %s" % c.y + prog + c.w
        screen_update()
        try:
            wpage = utf8_decode(urlopen(url).read())
            pldata = json.loads(wpage)
            playlists = get_pl_from_json(pldata)
        except HTTPError:
            playlists = None

    if playlists:
        add_to_url_memo(url, playlists[::])
        g.last_search_query = {"playlists": {"term": term, "is_user": is_user}}
        g.browse_mode = "ytpl"
        g.current_page = page
        g.ytpls = playlists
        g.message = "Playlist results for %s" % c.y + prog + c.w
        g.content = generate_playlist_display()

    else:
        g.message = "No playlists found for: %s" % c.y + prog + c.w
        g.content = generate_songlist_display(zeromsg=g.message)


def get_pl_from_json(pldata):
    """ Process json playlist data. """
    try:
        items = pldata['data']['items']

    except KeyError:
        items = []

    results = []

    for item in items:
        results.append(dict(
            link=item.get("id"),
            size=item.get("size"),
            title=item.get("title"),
            author=item.get("author"),
            created=item.get("created"),
            updated=item.get("updated"),
            description=item.get("description")))

    return results


def paginate(items, pagesize, spacing=2, delim_fn=None):
    """ Paginate items to fit in pagesize.

    item size is defined by delim_fn.

    """
    def dfn(x):
        """ Count lines. """
        return sum(1 for char in x if char == "\n")

    delim_fn = dfn or delim_fn
    pages = []
    currentpage = []
    roomleft = pagesize

    for item in items:
        itemsize = delim_fn(item) + spacing

        # check for oversized item, fit it on a page of its own
        if itemsize > pagesize:

            # but first end current page if has content
            if len(currentpage):
                pages.append(currentpage)

            # add large item on its own page
            pages.append([item])
            roomleft = pagesize
            currentpage = []

        else:

            # item is smaller than one page
            if itemsize < roomleft:
                # is there room on this page?, yes, fit it in
                currentpage.append(item)
                roomleft = roomleft - itemsize

            else:
                # no room on this page, start a new page
                pages.append(currentpage)
                currentpage = [item]
                roomleft = pagesize - itemsize

    # add final page if it has content
    if len(currentpage):
        pages.append(currentpage)

    return pages


def add_to_url_memo(key, value):
    """ Add to url memo, ensure url memo doesn't get too big. """
    g.url_memo[key] = value

    while len(g.url_memo) > 300:
        g.url_memo.popitem(last=False)


def fetch_comments(item):
    """ Fetch comments for item using gdata. """
    # pylint: disable=R0912
    # pylint: disable=R0914
    cw, ch, _ = getxy()
    ch = max(ch, 10)
    ytid, title = item.ytid, item.title
    # G = lambda x: c.g + x + c.w
    # y = lambda x: c.y + x + c.w
    # dbg("%sFetching coments for %s%s", c.y, y(ytid), c.w)
    dbg("%sFetching coments for %s%s", c.c("y", ytid))
    # writestatus("Fetching comments for %s" % y(title[:55]))
    writestatus("Fetching comments for %s" % c.c("y", title[:55]))
    url = ("https://gdata.youtube.com/feeds/api/videos/%s/comments?alt="
           "json&v=2&orderby=published&max-results=50" % ytid)

    if url not in g.url_memo:

        try:
            raw = utf8_decode(urlopen(url).read())
            add_to_url_memo(url, raw)

        except HTTPError:
            g.message = "No comments for %s" % item.title[:50]
            g.content = generate_songlist_display()
            return

    else:
        raw = g.url_memo[url]

    jsdata = json.loads(raw)
    coms = jsdata['feed'].get('entry', [])
    coms = [x for x in coms if x['content']['$t'].strip()]  # skip blanks

    if not len(coms):
        g.message = "No comments for %s" % item.title[:50]
        g.content = generate_songlist_display()
        return

    items = []

    for n, com in enumerate(coms, 1):
        poster = com['author'][0]['name']['$t']
        date = time.strftime("%c", yt_datetime(com['published']['$t'])[0])
        text = com['content']['$t']
        cid = ("%s/%s" % (n, len(coms)))
        out = ("%s %-35s %s\n" % (cid, c.c("g", poster), date))
        out += c.c("y", text.strip())
        items.append(out)

    cw = Config.CONSOLE_WIDTH.get

    def plain(x):
        """ Remove formatting. """
        return x.replace(c.y, "").replace(c.w, "").replace(c.g, "")

    def linecount(x):
        """ Return number of newlines. """
        return sum(1 for char in x if char == "\n")

    def longlines(x):
        """ Return number of oversized lines. """
        return sum(len(plain(line)) // cw for line in x.split("\n"))

    def linecounter(x):
        """ Return amount of space required. """
        return linecount(x) + longlines(x)

    pagenum = 0
    pages = paginate(items, pagesize=ch, delim_fn=linecounter)

    while 0 <= pagenum < len(pages):
        pagecounter = "Page %s/%s" % (pagenum + 1, len(pages))
        page = pages[pagenum]
        pagetext = ("\n\n".join(page)).strip()
        content_length = linecount(pagetext) + longlines(pagetext)
        blanks = "\n" * (-2 + ch - content_length)
        g.content = pagetext + blanks
        screen_update(fill_blank=False)
        xprint("%s : Use [Enter] for next, [p] for previous, [q] to return:"
               % pagecounter, end="")
        v = xinput()

        if v == "p":
            pagenum -= 1

        elif not v:
            pagenum += 1

        else:
            break

    g.content = generate_songlist_display()


def comments(number):
    """ Receive use request to view comments. """
    if g.browse_mode == "normal":
        item = g.model.songs[int(number) - 1]
        fetch_comments(item)

    else:
        g.content = generate_songlist_display()
        g.message = "Comments only available for video items"


def _make_fname(song, ext=None, av=None, subdir=None):
    """" Create download directory, generate filename. """
    # pylint: disable=E1103
    # Instance of 'bool' has no 'extension' member (some types not inferable)
    ddir = os.path.join(Config.DDIR.get, subdir) if subdir else Config.DDIR.get
    if not os.path.exists(ddir):
        os.makedirs(ddir)

    streams = get_streams(song)

    if ext:
        extension = ext

    else:
        stream = select_stream(streams, 0, audio=av == "audio", m4a_ok=True)
        extension = stream['ext']

    # filename = song.title[:59] + "." + extension
    filename = song.title + "." + extension
    filename = os.path.join(ddir, mswinfn(filename.replace("/", "-")))
    return filename


def extract_metadata(name):
    """ Try to determine metadata from video title. """
    seps = name.count(" - ")
    artist = title = None

    if seps == 1:

        pos = name.find(" - ")
        artist = name[:pos].strip()
        title = name[pos + 3:].strip()

    else:
        title = name.strip()

    return dict(artist=artist, title=title)


def remux_audio(filename, title):
    """ Remux audio file. Insert limited metadata tags. """
    dbg("starting remux")
    temp_file = filename + "." + uni(random.randint(10000, 99999))
    os.rename(filename, temp_file)
    meta = extract_metadata(title)
    metadata = ["title=%s" % meta["title"]]

    if meta["artist"]:
        metadata = ["title=%s" % meta["title"], "-metadata",
                    "artist=%s" % meta["artist"]]

    cmd = [g.muxapp, "-y", "-i", temp_file, "-acodec", "copy", "-metadata"]
    cmd += metadata + ["-vn", filename]
    dbg(cmd)

    try:
        with open(os.devnull, "w") as devnull:
            subprocess.call(cmd, stdout=devnull, stderr=subprocess.STDOUT)

    except OSError:
        dbg("Failed to remux audio using %s", g.muxapp)
        os.rename(temp_file, filename)

    else:
        os.unlink(temp_file)
        dbg("remuxed audio file using %s" % g.muxapp)


def transcode(filename, enc_data):
    """ Re encode a download. """
    base = os.path.splitext(filename)[0]
    exe = g.muxapp if g.transcoder_path == "auto" else g.transcoder_path

    # ensure valid executable
    if not exe or not os.path.exists(exe) or not os.access(exe, os.X_OK):
        xprint("Encoding failed. Couldn't find a valid encoder :(\n")
        time.sleep(2)
        return filename

    command = shlex.split(enc_data['command'])
    newcom, outfn = command[::], ""

    for n, d in enumerate(command):

        if d == "ENCODER_PATH":
            newcom[n] = exe

        elif d == "IN":
            newcom[n] = filename

        elif d == "OUT":
            newcom[n] = outfn = base

        elif d == "OUT.EXT":
            newcom[n] = outfn = base + "." + enc_data['ext']

    returncode = subprocess.call(newcom)

    if returncode == 0 and g.delete_orig:
        os.unlink(filename)

    return outfn


def external_download(filename, url):
    """ Perform download using external application. """
    cmd = Config.DOWNLOAD_COMMAND.get
    ddir, basename = Config.DDIR.get, os.path.basename(filename)
    cmd_list = shlex.split(cmd)

    def list_string_sub(orig, repl, lst):
        """ Replace substrings for items in a list. """
        return [x if orig not in x else x.replace(orig, repl) for x in lst]

    cmd_list = list_string_sub("%F", filename, cmd_list)
    cmd_list = list_string_sub("%d", ddir, cmd_list)
    cmd_list = list_string_sub("%f", basename, cmd_list)
    cmd_list = list_string_sub("%u", url, cmd_list)
    dbg("Downloading using: %s", " ".join(cmd_list))
    subprocess.call(cmd_list)


def _download(song, filename, url=None, audio=False, allow_transcode=True):
    """ Download file, show status.

    Return filename or None in case of user specified download command.

    """
    # pylint: disable=R0914
    # too many local variables
    # Instance of 'bool' has no 'url' member (some types not inferable)

    if not url:
        streams = get_streams(song)
        stream = select_stream(streams, 0, audio=audio, m4a_ok=True)
        url = stream['url']

    # if an external download command is set, use it
    if Config.DOWNLOAD_COMMAND.get:
        title = c.y + os.path.splitext(os.path.basename(filename))[0] + c.w
        xprint("Downloading %s using custom command" % title)
        external_download(filename, url)
        return None

    if not Config.OVERWRITE.get:
        if os.path.exists(filename):
            xprint("File exists. Skipping %s%s%s ..\n" % (c.r, filename, c.w))
            time.sleep(0.2)
            return filename

    xprint("Downloading to %s%s%s .." % (c.r, filename, c.w))
    status_string = ('  {0}{1:,}{2} Bytes [{0}{3:.2%}{2}] received. Rate: '
                     '[{0}{4:4.0f} kbps{2}].  ETA: [{0}{5:.0f} secs{2}]')

    resp = urlopen(url)
    total = int(resp.info()['Content-Length'].strip())
    chunksize, bytesdone, t0 = 16384, 0, time.time()
    outfh = open(filename, 'wb')

    while True:
        chunk = resp.read(chunksize)
        outfh.write(chunk)
        elapsed = time.time() - t0
        bytesdone += len(chunk)
        rate = (bytesdone / 1024) / elapsed
        eta = (total - bytesdone) / (rate * 1024)
        stats = (c.y, bytesdone, c.w, bytesdone * 1.0 / total, rate, eta)

        if not chunk:
            outfh.close()
            break

        status = status_string.format(*stats)
        sys.stdout.write("\r" + status + ' ' * 4 + "\r")
        sys.stdout.flush()

    active_encoder = g.encoders[Config.ENCODER.get]
    ext = filename.split(".")[-1]
    valid_ext = ext in active_encoder['valid'].split(",")

    if audio and g.muxapp:
        remux_audio(filename, song.title)

    if Config.ENCODER.get != 0 and valid_ext and allow_transcode:
        filename = transcode(filename, active_encoder)

    return filename


def _bi_range(start, end):
    """
    Inclusive range function, works for reverse ranges.

    eg. 5,2 returns [5,4,3,2] and 2, 4 returns [2,3,4]

    """
    if start == end:
        return (start,)

    elif end < start:
        return reversed(range(end, start + 1))

    else:
        return range(start, end + 1)


def _parse_multi(choice, end=None):
    """ Handle ranges like 5-9, 9-5, 5- and -5. Return list of ints. """
    end = end or uni(g.model.size)
    pattern = r'(?<![-\d])(\d+-\d+|-\d+|\d+-|\d+)(?![-\d])'
    items = re.findall(pattern, choice)
    alltracks = []

    for x in items:

        if x.startswith("-"):
            x = "1" + x

        elif x.endswith("-"):
            x = x + uni(end)

        if "-" in x:
            nrange = x.split("-")
            startend = map(int, nrange)
            alltracks += _bi_range(*startend)

        else:
            alltracks.append(int(x))

    return alltracks


def _get_near_name(begin, items):
    """ Return the closest matching playlist name that starts with begin. """
    for name in sorted(items):
        if name.lower().startswith(begin.lower()):
            break

    else:
        return begin

    return name


def play_pl(name):
    """ Play a playlist by name. """
    if name.isdigit():
        name = int(name)
        name = sorted(g.userpl)[name - 1]

    saved = g.userpl.get(name)

    if not saved:
        name = _get_near_name(name, g.userpl)
        saved = g.userpl.get(name)

    if saved:
        g.model.songs = list(saved.songs)
        play_all("", "", "")

    else:
        g.message = F("pl not found") % name
        g.content = playlists_display()


def save_last():
    """ Save command with no playlist name. """
    if g.last_opened:
        open_save_view("save", g.last_opened)

    else:
        saveas = ""

        # save using artist name in postion 1
        if not g.model.is_empty:
            saveas = g.model.songs[0].title[:18].strip()
            saveas = re.sub(r"[^-\w]", "-", saveas, re.UNICODE)

        # loop to find next available name
        post = 0

        while g.userpl.get(saveas):
            post += 1
            saveas = g.model.songs[0].title[:18].strip() + "-" + uni(post)

        open_save_view("save", saveas)


def open_save_view(action, name):
    """ Open, save or view a playlist by name.  Get closest name match. """
    name = name.replace(" ", "-")
    if action == "open" or action == "view":

        saved = g.userpl.get(name)

        if not saved:
            name = _get_near_name(name, g.userpl)
            saved = g.userpl.get(name)

        if saved and action == "open":
            g.browse_mode = "normal"
            g.model.songs = g.active.songs = list(saved.songs)
            g.message = F("pl loaded") % name
            g.last_opened = name
            g.last_search_query = {}
            # g.content = generate_songlist_display()
            g.content = generate_songlist_display(frmat=None)
            kwa = {"song": g.model.songs[0], "delay": 0}
            t = threading.Thread(target=preload, kwargs=kwa)
            t.start()

        elif saved and action == "view":
            g.browse_mode = "normal"
            g.last_search_query = {}
            g.model.songs = list(saved.songs)
            g.message = F("pl viewed") % name
            g.last_opened = ""
            g.content = generate_songlist_display(frmat=None)
            # g.content = generate_songlist_display()
            kwa = {"song": g.model.songs[0], "delay": 0}
            t = threading.Thread(target=preload, kwargs=kwa)
            t.start()

        elif not saved and action in "view open".split():
            g.message = F("pl not found") % name
            g.content = playlists_display()

    elif action == "save":

        if not g.model.songs:
            g.message = "Nothing to save. " + F('advise search')
            g.content = generate_songlist_display()

        else:
            g.userpl[name] = Playlist(name, list(g.model.songs))
            g.message = F('pl saved') % name
            save_to_file()
            g.content = generate_songlist_display(frmat=None)


def open_view_bynum(action, num):
    """ Open or view a saved playlist by number. """
    srt = sorted(g.userpl)
    name = srt[int(num) - 1]
    open_save_view(action, name)


def songlist_rm_add(action, songrange):
    """ Remove or add tracks. works directly on user input. """
    selection = _parse_multi(songrange)

    if action == "add":

        for songnum in selection:
            g.active.songs.append(g.model.songs[songnum - 1])

        d = g.active.duration
        g.message = F('added to pl') % (len(selection), g.active.size, d)

    elif action == "rm":
        selection = list(reversed(sorted(list(set(selection)))))
        removed = uni(tuple(reversed(selection))).replace(",", "")

        for x in selection:
            g.model.songs.pop(x - 1)

        g.message = F('songs rm') % (len(selection), removed)

    g.content = generate_songlist_display()


def down_many(dltype, choice, subdir=None):
    """ Download multiple items. """
    choice = _parse_multi(choice)
    choice = list(set(choice))
    downsongs = [g.model.songs[int(x) - 1] for x in choice]
    temp = g.model.songs[::]
    g.model.songs = downsongs[::]
    count = len(downsongs)
    av = "audio" if dltype.startswith("da") else "video"
    msg = ""

    def handle_error(message):
        """ Handle error in download. """
        g.message = message
        g.content = disp
        screen_update()
        time.sleep(2)
        g.model.songs.pop(0)

    try:
        for song in downsongs:
            disp = generate_songlist_display()
            title = "Download Queue (%s):%s\n\n" % (av, c.w)
            disp = re.sub(r"(Num\s*?Title.*?\n)", title, disp)
            g.content = disp
            screen_update()

            try:
                filename = _make_fname(song, None, av=av, subdir=subdir)

            except IOError as e:
                handle_error("Error for %s: %s" % (song.title, uni(e)))
                count -= 1
                continue

            except KeyError:
                handle_error("No audio track for %s" % song.title)
                count -= 1
                continue

            try:
                _download(song, filename, url=None, audio=av == "audio")

            except HTTPError:
                handle_error("HTTP Error for %s" % song.title)
                count -= 1
                continue

            g.model.songs.pop(0)
            msg = "Downloaded %s items" % count
            g.message = "Saved to " + c.g + song.title + c.w

    except KeyboardInterrupt:
        msg = "Downloads interrupted!"

    finally:
        g.model.songs = temp[::]
        g.message = msg
        g.content = generate_songlist_display()


def down_plist(dltype, parturl):
    """ Download YouTube playlist. """
    plist(parturl, pagenum=1, splash=True, dumps=True)
    title = g.pafy_pls[parturl]['title']
    subdir = mswinfn(title.replace("/", "-"))
    down_many(dltype, "1-", subdir=subdir)


def down_user_pls(dltype, user):
    """ Download all user playlists. """
    user_pls(user)
    for pl in g.ytpls:
        down_plist(dltype, pl.get('link'))

    return


def play(pre, choice, post=""):
    """ Play choice.  Use repeat/random if appears in pre/post. """
    # pylint: disable=R0914
    # too many local variables

    if g.browse_mode == "ytpl":

        if choice.isdigit():
            return plist(g.ytpls[int(choice) - 1]['link'])

        else:
            g.message = "Invalid playlist selection: %s" % c.y + choice + c.w
            g.content = generate_songlist_display()
            return

    if not g.model.songs:
        g.message = c.r + "There are no tracks to select" + c.w
        g.content = g.content or generate_songlist_display()

    else:
        shuffle = "shuffle" in pre + post
        repeat = "repeat" in pre + post
        novid = "-a" in pre + post
        fs = "-f" in pre + post
        nofs = "-w" in pre + post or "-v" in pre + post

        if (novid and fs) or (novid and nofs) or (nofs and fs):
            raise IOError("Conflicting override options specified")

        override = False
        override = "audio" if novid else override
        override = "fullscreen" if fs else override
        override = "window" if nofs else override

        selection = _parse_multi(choice)
        songlist = [g.model.songs[x - 1] for x in selection]

        # cache next result of displayed items
        # when selecting a single item
        if len(songlist) == 1:
            chosen = selection[0] - 1

            if len(g.model.songs) > chosen + 1:
                nx = g.model.songs[chosen + 1]
                kwa = {"song": nx, "override": override}
                t = threading.Thread(target=preload, kwargs=kwa)
                t.start()

        play_range(songlist, shuffle, repeat, override)


def play_all(pre, choice, post=""):
    """ Play all tracks in model (last displayed). shuffle/repeat if req'd."""
    options = pre + choice + post
    play(options, "1-" + uni(len(g.model.songs)))


def ls():
    """ List user saved playlists. """
    if not g.userpl:
        g.message = F('no playlists')
        g.content = g.content or generate_songlist_display(zeromsg=g.message)

    else:
        g.content = playlists_display()
        g.message = F('pl help')


def vp():
    """ View current working playlist. """
    if g.active.is_empty:
        txt = F('advise search') if g.model.is_empty else F('advise add')
        g.message = F('pl empty') + " " + txt

    else:
        g.browse_mode = "normal"
        g.model.songs = g.active.songs
        g.message = F('current pl')

    g.content = generate_songlist_display(zeromsg=g.message)


def preload(song, delay=2, override=False):
    """  Get streams (runs in separate thread). """
    if g.preload_disabled:
        return

    ytid = song.ytid
    g.preloading.append(ytid)
    time.sleep(delay)
    video = Config.SHOW_VIDEO.get
    video = True if override in ("fullscreen", "window") else video
    video = False if override == "audio" else video

    try:
        stream = get_streams(song)
        m4a = "mplayer" not in Config.PLAYER.get
        stream = select_stream(stream, audio=not video, m4a_ok=m4a)

        if not stream and not video:
            # preload video stream, no audio available
            stream = select_stream(g.streams[ytid], audio=False)

        get_size(ytid, stream['url'], preloading=True)

    except (ValueError, AttributeError, IOError) as e:
        dbg(e)  # Fail silently on preload

    finally:
        g.preloading.remove(song.ytid)


def reset_terminal():
    """ Reset terminal control character and modes for non Win OS's. """
    if not mswin:
        subprocess.call(["tset", "-c"])


def play_range(songlist, shuffle=False, repeat=False, override=False):
    """ Play a range of songs, exit cleanly on keyboard interrupt. """
    if shuffle:
        random.shuffle(songlist)

    n = 0
    while 0 <= n <= len(songlist)-1:
        song = songlist[n]
        g.content = playback_progress(n, songlist, repeat=repeat)

        if not g.command_line:
            screen_update(fill_blank=False)

        hasnext = len(songlist) > n + 1

        if hasnext:
            nex = songlist[n + 1]
            kwa = {"song": nex, "override": override}
            t = threading.Thread(target=preload, kwargs=kwa)
            t.start()

        try:
            returncode = playsong(song, override=override)

        except KeyboardInterrupt:
            logging.info("Keyboard Interrupt")
            xprint(c.w + "Stopping...                          ")
            reset_terminal()
            g.message = c.y + "Playback halted" + c.w
            break

        if returncode == 42:
            n -= 1

        elif returncode == 43:
            break

        else:
            n += 1

        if n == -1:
            n = len(songlist) - 1 if repeat else 0

        elif n == len(songlist) and repeat:
            n = 0

    g.content = generate_songlist_display()


def show_help(choice):
    """ Print help message. """
    helps = {"download": ("playback dl listen watch show repeat playing"
                          "show_video playurl dlurl d da dv all *"
                          " play".split()),

             "dl-command": ("dlcmd dl-cmd download-cmd dl_cmd download_cmd "
                            "download-command download_command".split()),

             "encode": ("encoding transcoding transcode wma mp3 format "
                        "encode encoder".split()),

             "invoke": "command commands mpsyt invocation".split(),

             "search": ("user userpl pl pls r n p url album "
                        "editing result results related remove swop".split()),

             "edit": ("editing manupulate manipulating rm mv sw edit move "
                      "swap shuffle".split()),

             "tips": ("undump dump -f -w -a adv advanced".split(" ")),

             "basic": ("basic comment basics c copy clipboard comments u "
                       "i".split()),

             "config": ("set checkupdate colours colors ddir directory player "
                        "arguments args playerargs music search_music keys "
                        "status show_status show_video video configuration "
                        "fullscreen full screen folder player mpv mplayer"
                        " settings default reset configure audio results "
                        "max_results size lines rows height window "
                        "position window_pos quality resolution max_res "
                        "columns width console overwrite".split()),

             "playlists": ("save rename delete move rm ls mv sw add vp open"
                           " view".split())}

    for topic, aliases in helps.items():

        if choice in aliases:
            choice = topic
            break

    choice = "menu" if not choice else choice
    out, all_help = "", g.helptext
    help_names = [x[0] for x in all_help]
    choice = _get_near_name(choice, help_names)

    def indent(x):
        """ Indent. """
        return "\n  ".join(x.split("\n"))

    if choice == "menu" or choice not in help_names:
        out += "  %sHelp Topics%s" % (c.ul, c.w)
        out += F('help topic', 2, 1)

        for x in all_help:
            out += ("\n%s     %-10s%s : %s" % (c.y, x[0], c.w, x[1]))

        out += "\n"
        g.content = out

    else:
        choice = help_names.index(choice)
        g.content = indent(all_help[choice][2])


def quits(showlogo=True):
    """ Exit the program. """
    if has_readline:
        readline.write_history_file(g.READLINE_FILE)
        dbg("Saved history file")

    savecache()

    msg = g.blank_text + logo(c.r, version=__version__) if showlogo else ""
    xprint(msg + F("exitmsg", 2))

    if Config.CHECKUPDATE.get and showlogo:

        try:
            url = "https://github.com/np1/mps-youtube/raw/master/VERSION"
            v = utf8_decode(urlopen(url, timeout=1).read())
            v = re.search(r"^version\s*([\d\.]+)\s*$", v, re.MULTILINE)

            if v:
                v = v.group(1)

                if v > __version__:
                    vermsg = "\nA newer version is available (%s)\n" % v
                    xprint(vermsg)

        except (URLError, HTTPError, socket.timeout):
            dbg("check update timed out")

    sys.exit()


def get_dl_data(song, mediatype="any"):
    """ Get filesize and metadata for all streams, return dict. """
    def mbsize(x):
        """ Return size in MB. """
        return uni(int(x / (1024 ** 2)))

    p = get_pafy(song)
    dldata = []
    text = " [Fetching stream info] >"
    streams = [x for x in p.allstreams]

    if mediatype == "audio":
        streams = [x for x in p.audiostreams]

    l = len(streams)
    for n, stream in enumerate(streams):
        sys.stdout.write(text + "-" * n + ">" + " " * (l - n - 1) + "<\r")
        sys.stdout.flush()

        try:
            size = mbsize(stream.get_filesize())

        except TypeError:
            dbg(c.r + "---Error getting stream size" + c.w)
            size = 0

        item = {'mediatype': stream.mediatype,
                'size': size,
                'ext': stream.extension,
                'quality': stream.quality,
                'notes': getattr(stream, "notes", ""),  # getattr for backward
                                                        # pafy compatibility
                'url': stream.url}

        dldata.append(item)

    writestatus("")
    return dldata, p


def menu_prompt(model, prompt=" > ", rows=None, header=None, theading=None,
                footer=None, force=0):
    """ Generate a list of choice, returns item from model. """
    content = ""

    for x in header, theading, rows, footer:
        if isinstance(x, list):

            for line in x:
                content += line + "\n"

        elif isinstance(x, str):
            content += x + "\n"

    g.content = content
    screen_update()

    choice = xinput(prompt)

    if choice in model:
        return model[choice]

    elif force:
        return menu_prompt(model, prompt, rows, header, theading, footer,
                           force)

    elif not choice.strip():
        return False, False

    else:  # unrecognised input
        return False, "abort"


def prompt_dl(song):
    """ Prompt user do choose a stream to dl.  Return (url, extension). """
    # pylint: disable=R0914
    dl_data, p = get_dl_data(song)
    dl_text = gen_dl_text(dl_data, song, p)

    model = [x['url'] for x in dl_data]
    ed = enumerate(dl_data)
    model = {uni(n + 1): (x['url'], x['ext']) for n, x in ed}
    url, ext = menu_prompt(model, "Download number: ", *dl_text)
    url2 = ext2 = None

    if ext == "m4v" and g.muxapp and not Config.DOWNLOAD_COMMAND.get:
        # offer mux if not using external downloader
        dl_data, p = get_dl_data(song, mediatype="audio")
        dl_text = gen_dl_text(dl_data, song, p)
        au_choices = "1" if len(dl_data) == 1 else "1-%s" % len(dl_data)
        footer = [F('-audio'), F('select mux') % au_choices]
        dl_text = tuple(dl_text[0:3]) + (footer,)
        aext = ("ogg", "m4a")
        model = [x['url'] for x in dl_data if x['ext'] in aext]
        ed = enumerate(dl_data)
        model = {uni(n + 1): (x['url'], x['ext']) for n, x in ed}
        prompt = "Audio stream: "
        url2, ext2 = menu_prompt(model, prompt, *dl_text)

    return url, ext, url2, ext2


def gen_dl_text(ddata, song, p):
    """ Generate text for dl screen. """
    hdr = []
    hdr.append("  %s%s%s" % (c.r, song.title, c.w))
    author = utf8_decode(p.author)
    hdr.append(c.r + "  Uploaded by " + author + c.w)
    hdr.append("  [" + fmt_time(song.length) + "]")
    hdr.append("")

    heading = tuple("Item Format Quality Media Size Notes".split())
    fmt = "  {0}%-6s %-8s %-13s %-7s   %-5s   %-16s{1}"
    heading = [fmt.format(c.w, c.w) % heading]
    heading.append("")

    content = []

    for n, d in enumerate(ddata):
        row = (n + 1, d['ext'], d['quality'], d['mediatype'], d['size'],
               d['notes'])
        fmt = "  {0}%-6s %-8s %-13s %-7s %5s Mb   %-16s{1}"
        row = fmt.format(c.g, c.w) % row
        content.append(row)

    content.append("")

    footer = "Select [%s1-%s%s] to download or [%sEnter%s] to return"
    footer = [footer % (c.y, len(content) - 1, c.w, c.y, c.w)]
    return(content, hdr, heading, footer)


def download(dltype, num):
    """ Download a track or playlist by menu item number. """
    # This function needs refactoring!
    # pylint: disable=R0912
    # pylint: disable=R0914
    if g.browse_mode == "ytpl" and dltype in ("da", "dv"):
        plid = g.ytpls[int(num) - 1]["link"]
        plist(plid, pagenum=1, splash=True, dumps=True)
        title = g.pafy_pls[plid]['title']
        subdir = mswinfn(title.replace("/", "-"))
        down_many(dltype, "1-", subdir=subdir)
        return

    elif g.browse_mode == "ytpl":
        g.message = "Use da or dv to specify audio / video playlist download"
        g.message = c.y + g.message + c.w
        g.content = generate_songlist_display()
        return

    elif g.browse_mode != "normal":
        g.message = "Download must refer to a specific video item"
        g.message = c.y + g.message + c.w
        g.content = generate_songlist_display()
        return

    writestatus("Fetching video info...")
    song = (g.model.songs[int(num) - 1])
    best = dltype.startswith("dv") or dltype.startswith("da")

    if not best:

        try:
            # user prompt for download stream
            url, ext, url_au, ext_au = prompt_dl(song)

        except KeyboardInterrupt:
            g.message = c.r + "Download aborted!" + c.w
            g.content = generate_songlist_display()
            return

        if not url or ext_au == "abort":
            # abort on invalid stream selection
            g.content = generate_songlist_display()
            g.message = "%sNo download selected / invalid input%s" % (c.y, c.w)
            return

        else:
            # download user selected stream(s)
            filename = _make_fname(song, ext)
            args = (song, filename, url)

            if url_au and ext_au:
                # downloading video and audio stream for muxing
                audio = False
                filename_au = _make_fname(song, ext_au)
                args_au = (song, filename_au, url_au)

            else:
                audio = ext in ("m4a", "ogg")

            kwargs = dict(audio=audio)

    elif best:
        # set updownload without prompt
        url_au = None
        av = "audio" if dltype.startswith("da") else "video"
        audio = av == "audio"
        filename = _make_fname(song, None, av=av)
        args = (song, filename)
        kwargs = dict(url=None, audio=audio)

    try:
        # perform download(s)
        dl_filenames = [args[1]]
        f = _download(*args, **kwargs)
        if f:
            g.message = "Saved to " + c.g + f + c.w

        if url_au:
            dl_filenames += [args_au[1]]
            _download(*args_au, allow_transcode=False, **kwargs)

    except KeyboardInterrupt:
        g.message = c.r + "Download halted!" + c.w

        try:
            for downloaded in dl_filenames:
                os.remove(downloaded)

        except IOError:
            pass

    if url_au:
        # multiplex
        mux_cmd = "APP -i VIDEO -i AUDIO -c copy OUTPUT".split()
        mux_cmd = "%s -i %s -i %s -c copy %s"
        mux_cmd = [g.muxapp, "-i", args[1], "-i", args_au[1], "-c",
                   "copy", args[1][:-3] + "mp4"]

        try:
            subprocess.call(mux_cmd)
            g.message = "Saved to :" + c.g + mux_cmd[7] + c.w
            os.remove(args[1])
            os.remove(args_au[1])

        except KeyboardInterrupt:
            g.message = "Audio/Video multiplex aborted!"

    g.content = generate_songlist_display()


def prompt_for_exit():
    """ Ask for exit confirmation. """
    g.message = c.r + "Press ctrl-c again to exit" + c.w
    g.content = generate_songlist_display()
    screen_update()

    try:
        userinput = xinput(c.r + " > " + c.w)

    except (KeyboardInterrupt, EOFError):
        quits(showlogo=False)

    return userinput


def playlist_remove(name):
    """ Delete a saved playlist by name - or purge working playlist if *all."""
    if name.isdigit() or g.userpl.get(name):

        if name.isdigit():
            name = int(name) - 1
            name = sorted(g.userpl)[name]

        del g.userpl[name]
        g.message = "Deleted playlist %s%s%s" % (c.y, name, c.w)
        g.content = playlists_display()
        save_to_file()

    else:
        g.message = F('pl not found advise ls') % name
        g.content = playlists_display()


def songlist_mv_sw(action, a, b):
    """ Move a song or swap two songs. """
    i, j = int(a) - 1, int(b) - 1

    if action == "mv":
        g.model.songs.insert(j, g.model.songs.pop(i))
        g.message = F('song move') % (g.model.songs[j].title, b)

    elif action == "sw":
        g.model.songs[i], g.model.songs[j] = g.model.songs[j], g.model.songs[i]
        g.message = F('song sw') % (min(a, b), max(a, b))

    g.content = generate_songlist_display()


def playlist_add(nums, playlist):
    """ Add selected song nums to saved playlist. """
    nums = _parse_multi(nums)

    if not g.userpl.get(playlist):
        playlist = playlist.replace(" ", "-")
        g.userpl[playlist] = Playlist(playlist)

    for songnum in nums:
        g.userpl[playlist].songs.append(g.model.songs[songnum - 1])
        dur = g.userpl[playlist].duration
        f = (len(nums), playlist, g.userpl[playlist].size, dur)
        g.message = F('added to saved pl') % f

    if nums:
        save_to_file()

    g.content = generate_songlist_display()


def playlist_rename_idx(_id, name):
    """ Rename a playlist by ID. """
    _id = int(_id) - 1
    playlist_rename(sorted(g.userpl)[_id] + " " + name)


def playlist_rename(playlists):
    """ Rename a playlist using mv command. """
    # Deal with old playlist names that permitted spaces
    a, b = "", playlists.split(" ")
    while a not in g.userpl:
        a = (a + " " + (b.pop(0))).strip()
        if not b and a not in g.userpl:
            g.message = F('no pl match for rename')
            g.content = g.content or playlists_display()
            return

    b = "-".join(b)
    g.userpl[b] = Playlist(b)
    g.userpl[b].songs = list(g.userpl[a].songs)
    playlist_remove(a)
    g.message = F('pl renamed') % (a, b)
    save_to_file()


def add_rm_all(action):
    """ Add all displayed songs to current playlist.

    remove all displayed songs from view.

    """
    if action == "rm":
        for n in reversed(range(0, len(g.model.songs))):
            g.model.songs.pop(n)
        g.message = c.b + "Cleared all songs" + c.w
        g.content = generate_songlist_display()

    elif action == "add":
        size = g.model.size
        songlist_rm_add("add", "-" + uni(size))


def nextprev(np):
    """ Get next / previous search results. """
    glsq = g.last_search_query
    content = g.model.songs

    if "user" in g.last_search_query:
        function, query = usersearch, glsq['user']

    elif "related" in g.last_search_query:
        function, query = related_search, glsq['related']

    elif "term" in g.last_search_query:
        function, query = search, glsq['term']

    elif "playlists" in g.last_search_query:
        function, query = pl_search, glsq['playlists']
        content = g.ytpls

    elif "playlist" in g.last_search_query:
        function, query = plist, glsq['playlist']

    good = False

    if np == "n":
        max_results = getxy().max_results
        if len(content) == max_results and glsq:
            g.current_page += 1
            good = True

    elif np == "p":
        if g.current_page > 1 and g.last_search_query:
            g.current_page -= 1
            good = True

    if good:
        function(query, g.current_page, splash=True)
        g.message += " : page %s" % g.current_page

    else:
        norp = "next" if np == "n" else "previous"
        g.message = "No %s items to display" % norp

    g.content = generate_songlist_display(frmat="search")


def user_more(num):
    """ Show more videos from user of vid num. """
    if g.browse_mode != "normal":
        g.message = "User uploads must refer to a specific video item"
        g.message = c.y + g.message + c.w
        g.content = generate_songlist_display()
        return

    item = g.model.songs[int(num) - 1]
    p = get_pafy(item)
    user = p.username
    usersearch(user)


def related(num):
    """ Show videos related to to vid num. """
    if g.browse_mode != "normal":
        g.message = "Related items must refer to a specific video item"
        g.message = c.y + g.message + c.w
        g.content = generate_songlist_display()
        return

    item = g.model.songs[int(num) - 1]
    related_search(item)


def clip_copy(num):
    """ Copy item to clipboard. """
    if g.browse_mode == "ytpl":

        p = g.ytpls[int(num) - 1]
        link = "https://youtube.com/playlist?list=%s" % p['link']

    elif g.browse_mode == "normal":
        item = (g.model.songs[int(num) - 1])
        link = "https://youtube.com/watch?v=%s" % item.ytid

    else:
        g.message = "clipboard copy not valid in this mode"
        g.content = generate_songlist_display()
        return

    if has_xerox:

        try:
            xerox.copy(link)
            g.message = c.y + link + c.w + " copied"
            g.content = generate_songlist_display()

        except xerox.base.ToolNotFound as e:
            xprint(link)
            xprint("Error - couldn't copy to clipboard.")
            xprint(e.__doc__)
            xprint("")
            xinput("Press Enter to continue.")
            g.content = generate_songlist_display()

    else:
        g.message = "xerox module must be installed for clipboard support\n"
        g.message += "see https://pypi.python.org/pypi/xerox/"
        g.content = generate_songlist_display()


def info(num):
    """ Get video description. """
    if g.browse_mode == "ytpl":
        p = g.ytpls[int(num) - 1]

        # fetch the playlist item as it has more metadata
        yt_playlist = g.pafy_pls.get(p['link'])

        if not yt_playlist:
            g.content = logo(col=c.g)
            g.message = "Fetching playlist info.."
            screen_update()
            dbg("%sFetching playlist using pafy%s", c.y, c.w)
            yt_playlist = pafy.get_playlist(p['link'])
            g.pafy_pls[p['link']] = yt_playlist

        ytpl_likes = yt_playlist.get('likes', 0)
        ytpl_dislikes = yt_playlist.get('dislikes', 0)
        ytpl_desc = yt_playlist.get('description', "")
        g.content = generate_songlist_display()

        created = yt_datetime(p['created'])[0]
        updated = yt_datetime(p['updated'])[0]
        out = c.ul + "Playlist Info" + c.w + "\n\n"
        out += p['title']
        out += "\n" + ytpl_desc
        out += ("\n\nAuthor     : " + p['author'])
        out += "\nSize       : " + uni(p['size']) + " videos"
        out += "\nLikes      : " + uni(ytpl_likes)
        out += "\nDislikes   : " + uni(ytpl_dislikes)
        out += "\nCreated    : " + time.strftime("%x %X", created)
        out += "\nUpdated    : " + time.strftime("%x %X", updated)
        out += "\nID         : " + uni(p['link'])
        out += ("\n\n%s[%sPress enter to go back%s]%s" % (c.y, c.w, c.y, c.w))
        g.content = out

    elif g.browse_mode == "normal":
        g.content = logo(c.b)
        screen_update()
        writestatus("Fetching video metadata..")
        item = (g.model.songs[int(num) - 1])
        get_streams(item)
        p = get_pafy(item)
        i = utf8_decode
        pub = time.strptime(uni(p.published), "%Y-%m-%d %H:%M:%S")
        writestatus("Fetched")
        up = "Update Pafy to 0.3.42 to view likes/dislikes"
        out = c.ul + "Video Info" + c.w + "\n\n"
        out += i(p.title or "")
        out += "\n" + (p.description or "")
        out += i("\n\nAuthor     : " + uni(p.author))
        out += i("\nPublished  : " + time.strftime("%c", pub))
        out += i("\nView count : " + uni(p.viewcount))
        out += i("\nRating     : " + uni(p.rating)[:4])
        out += i("\nLikes      : " + uni(getattr(p, "likes", up)))
        out += i("\nDislikes   : " + uni(getattr(p, "dislikes", up)))
        out += i("\nCategory   : " + p.category)
        out += i("\nLink       : " + "https://youtube.com/watch?v=%s" %
                 p.videoid)
        out += i("\n\n%s[%sPress enter to go back%s]%s" % (c.y, c.w, c.y, c.w))
        g.content = out


def play_url(url, override):
    """ Open and play a youtube video url. """
    override = override if override else "_"
    g.browse_mode = "normal"
    yt_url(url, print_title=1)

    if len(g.model.songs) == 1:
        play(override, "1", "_")

    if g.command_line:
        sys.exit()


def dl_url(url):
    """ Open and prompt for download of youtube video url. """
    g.browse_mode = "normal"
    yt_url(url)

    if len(g.model.songs) == 1:
        download("download", "1")

    if g.command_line:
        sys.exit()


def yt_url(url, print_title=0):
    """ Acess a video by url. """
    try:
        p = pafy.new(url)

    except (IOError, ValueError) as e:
        g.message = c.r + uni(e) + c.w
        g.content = g.content or generate_songlist_display(zeromsg=g.message)
        return

    g.browse_mode = "normal"
    v = Video(p.videoid, utf8_decode(p.title), p.length)
    g.model.songs = [v]

    if not g.command_line:
        g.content = generate_songlist_display()

    if print_title:
        xprint(v.title)


def dump(un):
    """ Show entire playlist. """
    if g.last_search_query.get("playlist") and not un:
        plist(g.last_search_query['playlist'], dumps=True)

    elif g.last_search_query.get("playlist") and un:
        plist(g.last_search_query['playlist'], pagenum=1, dumps=False)

    else:
        un = "" if not un else un
        g.message = "%s%sdump%s may only be used on an open YouTube playlist"
        g.message = g.message % (c.y, un, c.w)
        g.content = generate_songlist_display()


def plist(parturl, pagenum=1, splash=True, dumps=False):
    """ Retrieve YouTube playlist. """
    max_results = getxy().max_results

    if "playlist" in g.last_search_query and\
            parturl == g.last_search_query['playlist']:

        # go to pagenum
        s = (pagenum - 1) * max_results
        e = pagenum * max_results

        if dumps:
            s, e = 0, 99999

        g.model.songs = g.ytpl['items'][s:e]
        g.content = generate_songlist_display()
        g.message = "Showing YouTube playlist: %s" % c.y + g.ytpl['name'] + c.w
        g.current_page = pagenum
        return

    if splash:
        g.content = logo(col=c.b)
        g.message = "Retreiving YouTube playlist"
        screen_update()

    dbg("%sFetching playlist using pafy%s", c.y, c.w)
    yt_playlist = pafy.get_playlist(parturl)
    g.pafy_pls[parturl] = yt_playlist
    ytpl_items = yt_playlist['items']
    ytpl_title = yt_playlist['title']
    g.content = generate_songlist_display()
    songs = []

    for item in ytpl_items:
        # Create Video object, appends to songs
        cur = Video(ytid=item['pafy'].videoid,
                    title=item['pafy'].title,
                    length=item['pafy'].length)
        songs.append(cur)

    if not ytpl_items:
        dbg("got unexpected data or no search results")
        return False

    g.last_search_query = {"playlist": parturl}
    g.browse_mode = "normal"
    g.ytpl = dict(name=ytpl_title, items=songs)
    g.current_page = 1
    g.model.songs = songs[:max_results]
    # preload first result url
    kwa = {"song": songs[0], "delay": 0}
    t = threading.Thread(target=preload, kwargs=kwa)
    t.start()

    g.content = generate_songlist_display()
    g.message = "Showing YouTube playlist %s" % (c.y + ytpl_title + c.w)


def shuffle_fn(_):
    """ Shuffle displayed items. """
    random.shuffle(g.model.songs)
    g.message = c.y + "Items shuffled" + c.w
    g.content = generate_songlist_display()


def clearcache():
    """ Clear cached items - for debugging use. """
    g.pafs = {}
    g.streams = {}
    g.url_memo = collections.OrderedDict()
    dbg("%scache cleared%s", c.p, c.w)
    g.message = "cache cleared"


def show_message(message, col=c.r, update=False):
    """ Show message using col, update screen if required. """
    g.content = generate_songlist_display()
    g.message = col + message + c.w

    if update:
        screen_update()


def _do_query(url, query, err='query failed', cache=True, report=False):
    """ Perform http request.

    if cache is True, memo is utilised
    if report is True, return whether response is from memo

    """
    # convert query to sorted list of tuples (needed for consistent url_memo)
    query = [(k, query[k]) for k in sorted(query.keys())]
    url = "%s?%s" % (url, urlencode(query))

    try:
        wdata = utf8_decode(urlopen(url).read())

    except (URLError, HTTPError) as e:
        g.message = "%s: %s (%s)" % (err, e, url)
        g.content = logo(c.r)
        return None if not report else (None, False)

    return wdata if not report else (wdata, False)


def _best_song_match(songs, title, duration):
    """ Select best matching song based on title, length.

    Score from 0 to 1 where 1 is best.

    """
    # pylint: disable=R0914
    seqmatch = difflib.SequenceMatcher

    def variance(a, b):
        """ Return difference ratio. """
        return float(abs(a - b)) / max(a, b)

    candidates = []

    ignore = "music video lyrics new lyrics video audio".split()
    extra = "official original vevo".split()

    for song in songs:
        dur, tit = int(song.length), song.title
        dbg("Title: %s, Duration: %s", tit, dur)

        for word in extra:
            if word in tit.lower() and word not in title.lower():
                pattern = re.compile(word, re.I)
                tit = pattern.sub("", tit)

        for word in ignore:
            if word in tit.lower() and word not in title.lower():
                pattern = re.compile(word, re.I)
                tit = pattern.sub("", tit)

        replacechars = re.compile(r"[\]\[\)\(\-]")
        tit = replacechars.sub(" ", tit)
        multiple_spaces = re.compile(r"(\s)(\s*)")
        tit = multiple_spaces.sub(r"\1", tit)

        title_score = seqmatch(None, title.lower(), tit.lower()).ratio()
        duration_score = 1 - variance(duration, dur)
        dbg("Title score: %s, Duration score: %s", title_score,
            duration_score)

        # apply weightings
        score = duration_score * .5 + title_score * .5
        candidates.append((score, song))

    best_score, best_song = max(candidates, key=lambda x: x[0])
    percent_score = int(100 * best_score)
    return best_song, percent_score


def _match_tracks(artist, title, mb_tracks):
    """ Match list of tracks in mb_tracks by performing multiple searches. """
    # pylint: disable=R0914
    dbg("artists is %s", artist)
    dbg("title is %s", title)
    title_artist_str = c.g + title + c.w, c.g + artist + c.w
    xprint("\nSearching for %s by %s\n\n" % title_artist_str)

    def dtime(x):
        """ Format time to M:S. """
        return time.strftime('%M:%S', time.gmtime(int(x)))

    # do matching
    for track in mb_tracks:
        ttitle = track['title']
        length = track['length']
        xprint("Search :  %s%s - %s%s - %s" % (c.y, artist, ttitle, c.w,
                                               dtime(length)))
        q = "%s %s" % (artist, ttitle)
        w = q = ttitle if artist == "Various Artists" else q
        url = "https://gdata.youtube.com/feeds/api/videos"
        query = generate_search_qs(w, 1, result_count=50)
        dbg(query)
        have_results = _search(url, q, query, splash=False, pre_load=False)
        time.sleep(0.5)

        if not have_results:
            xprint(c.r + "Nothing matched :(\n" + c.w)
            continue

        results = g.model.songs
        s, score = _best_song_match(results, artist + " " + ttitle, length)
        cc = c.g if score > 85 else c.y
        cc = c.r if score < 75 else cc
        xprint("Matched:  %s%s%s - %s \n[%sMatch confidence: "
               "%s%s]\n" % (c.y, s.title, c.w, fmt_time(s.length),
                            cc, score, c.w))
        yield s


def _get_mb_tracks(albumid):
    """ Get track listing from MusicBraiz by album id. """
    ns = {'mb': 'http://musicbrainz.org/ns/mmd-2.0#'}
    url = "http://musicbrainz.org/ws/2/release/" + albumid
    query = {"inc": "recordings"}
    wdata = _do_query(url, query, err='album search error')

    if not wdata:
        return None

    root = ET.fromstring(utf8_encode(wdata))
    tlist = root.find("./mb:release/mb:medium-list/mb:medium/mb:track-list",
                      namespaces=ns)
    mb_songs = tlist.findall("mb:track", namespaces=ns)
    tracks = []
    path = "./mb:recording/mb:"

    for track in mb_songs:

        try:
            title, length, rawlength = "unknown", 0, 0
            title = track.find(path + "title", namespaces=ns).text
            rawlength = track.find(path + "length", namespaces=ns).text
            length = int(round(float(rawlength) / 1000))

        except (ValueError, AttributeError):
            xprint("not found")

        tracks.append(dict(title=title, length=length, rawlength=rawlength))

    return tracks


def _get_mb_album(albumname, **kwa):
    """ Return artist, album title and track count from MusicBrainz. """
    url = "http://musicbrainz.org/ws/2/release/"
    qargs = dict(
        release='"%s"' % albumname,
        primarytype=kwa.get("primarytype", "album"),
        status=kwa.get("status", "official"))
    qargs.update({k: '"%s"' % v for k, v in kwa.items()})
    qargs = ["%s:%s" % item for item in qargs.items()]
    qargs = {"query": " AND ".join(qargs)}
    g.message = "Album search for '%s%s%s'" % (c.y, albumname, c.w)
    wdata = _do_query(url, qargs)

    if not wdata:
        return None

    ns = {'mb': 'http://musicbrainz.org/ns/mmd-2.0#'}
    root = ET.fromstring(utf8_encode(wdata))
    rlist = root.find("mb:release-list", namespaces=ns)

    if int(rlist.get('count')) == 0:
        return None

    album = rlist.find("mb:release", namespaces=ns)
    artist = album.find("./mb:artist-credit/mb:name-credit/mb:artist",
                        namespaces=ns).find("mb:name", namespaces=ns).text
    title = album.find("mb:title", namespaces=ns).text
    aid = album.get('id')
    return dict(artist=artist, title=title, aid=aid)


def search_album(term, page=1, splash=True):
    """Search for albums. """
    # pylint: disable=R0914,R0912
    if not term:
        show_message("Enter album name:", c.g, update=True)
        term = xinput("> ")

        if not term or len(term) < 2:
            g.message = c.r + "Not enough input!" + c.w
            g.content = generate_songlist_display()
            return

    album = _get_mb_album(term)

    if not album:
        show_message("Album '%s' not found!" % term)
        return

    out = "'%s' by %s%s%s\n\n" % (album['title'],
                                  c.g, album['artist'], c.w)
    out += ("[Enter] to continue, [q] to abort, or enter artist name for:\n"
            "    %s" % (c.y + term + c.w + "\n"))

    g.message, g.content = out, logo(c.b)
    screen_update()
    prompt = "Artist? [%s] > " % album['artist']
    xprint(prompt, end="")
    artistentry = xinput().strip()

    if artistentry:

        if artistentry == "q":
            show_message("Album search abandoned!")
            return

        album = _get_mb_album(term, artist=artistentry)

        if not album:
            show_message("Album '%s' by '%s' not found!" % (term, artistentry))
            return

    title, artist = album['title'], album['artist']
    mb_tracks = _get_mb_tracks(album['aid'])

    if not mb_tracks:
        show_message("Album '%s' by '%s' has 0 tracks!" % (title, artist))
        return

    msg = "%s%s%s by %s%s%s\n\n" % (c.g, title, c.w, c.g, artist, c.w)
    msg += "Enter to begin matching or [q] to abort"
    g.message = msg
    g.content = "Tracks:\n"
    for n, track in enumerate(mb_tracks, 1):
        g.content += "%02s  %s" % (n, track['title'])
        g.content += "\n"

    screen_update()
    entry = xinput("Continue? [Enter] > ")

    if entry == "":
        pass

    else:
        show_message("Album search abandoned!")
        return

    songs = []
    xprint(g.blank_text)
    itt = _match_tracks(artist, title, mb_tracks)

    stash = Config.SEARCH_MUSIC.get, Config.ORDER.get
    Config.SEARCH_MUSIC.value = True
    Config.ORDER.value = "relevance"

    try:
        while True:
            songs.append(next(itt))

    except KeyboardInterrupt:
        xprint("%sHalted!%s" % (c.r, c.w))

    except StopIteration:
        pass

    finally:
        Config.SEARCH_MUSIC.value, Config.ORDER.value = stash

    if songs:
        g.model.songs = songs
        kwa = {"song": songs[0], "delay": 0}
        t = threading.Thread(target=preload, kwargs=kwa)
        t.start()
        xprint("\n%s / %s songs matched" % (len(songs), len(mb_tracks)))
        xinput("Press Enter to continue")
        g.message = "Contents of album %s%s - %s%s %s(%d/%d)%s:" % (
            c.y, artist, title, c.w, c.b, len(songs), len(mb_tracks), c.w)
        g.last_opened = ""
        g.last_search_query = ""
        g.current_page = page
        g.content = generate_songlist_display()

    else:
        g.message = "Found no album tracks for %s%s%s" % (c.y, title, c.w)
        g.content = generate_songlist_display()
        g.current_page = 1
        g.last_search_query = ""


def show_encs():
    """ Display available encoding presets. """
    encs = g.encoders
    out = "%sEncoding profiles:%s\n\n" % (c.ul, c.w)

    for x, e in enumerate(encs):
        sel = " (%sselected%s)" % (c.y, c.w) if Config.ENCODER.get == x else ""
        out += "%2d. %s%s\n" % (x, e['name'], sel)

    g.content = out
    message = "Enter %sset encoder <num>%s to select an encoder"
    g.message = message % (c.g, c.w)


def matchfunction(func, regex, userinput):
    """ Match userinput against regex.

    Call func, return True if matches.

    """
    if regex.match(userinput):
        matches = regex.match(userinput).groups()
        dbg("input: %s", userinput)
        dbg("function call: %s", func.__name__)
        dbg("regx matches: %s", matches)

        if g.debug_mode:
            func(*matches)

        else:

            try:
                func(*matches)

            except IndexError:
                g.message = F('invalid range')
                g.content = g.content or generate_songlist_display()

            except (ValueError, IOError) as e:
                g.message = F('cant get track') % uni(e)
                g.content = g.content or\
                    generate_songlist_display(zeromsg=g.message)

        return True


def main():
    """ Main control loop. """
    if not g.command_line:
        g.content = logo(col=c.g, version=__version__) + "\n\n"
        g.message = "Enter /search-term to search or [h]elp"
        screen_update()

    # open playlists from file
    convert_playlist_to_v2()
    open_from_file()

    # get cmd line input
    arg_inp = " ".join(sys.argv[1:])

    # input types
    word = r'[^\W\d][-\w\s]{,100}'
    rs = r'(?:repeat\s*|shuffle\s*|-a\s*|-v\s*|-f\s*|-w\s*)'
    pl = r'(?:.*=|)([-_a-zA-Z0-9]{18,50})(?:(?:\&\#).*|$)'
    regx = {
        ls: r'ls$',
        vp: r'vp$',
        dump: r'(un)?dump',
        play: r'(%s{0,3})([-,\d\s]{1,250})\s*(%s{0,3})$' % (rs, rs),
        info: r'i\s*(\d{1,4})$',
        quits: r'(?:q|quit|exit)$',
        plist: r'pl\s+%s' % pl,
        yt_url: r'url\s(.*[-_a-zA-Z0-9]{11}.*$)',
        search: r'(?:search|\.|/)\s*([^./].{1,500})',
        dl_url: r'dlurl\s(.*[-_a-zA-Z0-9]{11}.*$)',
        play_pl: r'play\s+(%s|\d+)$' % word,
        related: r'r\s?(\d{1,4})$',
        download: r'(dv|da|d|dl|download)\s*(\d{1,4})$',
        play_url: r'playurl\s(.*[-_a-zA-Z0-9]{11}[^\s]*)(\s-(?:f|a|w))?$',
        comments: r'c\s?(\d{1,4})$',
        nextprev: r'(n|p)$',
        play_all: r'(%s{0,3})(?:\*|all)\s*(%s{0,3})$' % (rs, rs),
        user_pls: r'u(?:ser)?pl\s(.*)$',
        save_last: r'save\s*$',
        pl_search: r'(?:\.\.|\/\/|pls(?:earch)?\s)\s*(.*)$',
        # setconfig: r'set\s+([-\w]+)\s*"?([^"]*)"?\s*$',
        setconfig: r'set\s+([-\w]+)\s*(.*?)\s*$',
        clip_copy: r'x\s*(\d+)$',
        down_many: r'(da|dv)\s+((?:\d+\s\d+|-\d|\d+-|\d,)(?:[\d\s,-]*))\s*$',
        show_help: r'(?:help|h)(?:\s+([-_a-zA-Z]+)\s*)?$',
        show_encs: r'encoders?\s*$',
        user_more: r'u\s?([\d]{1,4})$',
        down_plist: r'(da|dv)pl\s+%s' % pl,
        clearcache: r'clearcache$',
        usersearch: r'user\s+([^\s].{1,})$',
        shuffle_fn: r'\s*(shuffle)\s*$',
        add_rm_all: r'(rm|add)\s(?:\*|all)$',
        showconfig: r'(set|showconfig)\s*$',
        search_album: r'album\s*(.{0,500})',
        playlist_add: r'add\s*(-?\d[-,\d\s]{1,250})(%s)$' % word,
        down_user_pls: r'(da|dv)upl\s+(.*)$',
        open_save_view: r'(open|save|view)\s*(%s)$' % word,
        songlist_mv_sw: r'(mv|sw)\s*(\d{1,4})\s*[\s,]\s*(\d{1,4})$',
        songlist_rm_add: r'(rm|add)\s*(-?\d[-,\d\s]{,250})$',
        playlist_rename: r'mv\s*(%s\s+%s)$' % (word, word),
        playlist_remove: r'rmp\s*(\d+|%s)$' % word,
        open_view_bynum: r'(open|view)\s*(\d{1,4})$',
        playlist_rename_idx: r'mv\s*(\d{1,3})\s*(%s)\s*$' % word}

    # compile regexp's
    regx = {func: re.compile(val, re.UNICODE) for func, val in regx.items()}
    prompt = "> "
    arg_inp = arg_inp.replace(r",,", "[mpsyt-comma]")
    arg_inp = arg_inp.split(",")

    while True:
        next_inp = ""

        if len(arg_inp):
            arg_inp, next_inp = arg_inp[1:], arg_inp[0].strip()
            next_inp = next_inp.replace("[mpsyt-comma]", ",")

        try:
            userinput = next_inp or xinput(prompt).strip()

        except (KeyboardInterrupt, EOFError):
            userinput = prompt_for_exit()

        for k, v in regx.items():
            if matchfunction(k, v, userinput):
                break

        else:
            g.content = g.content or generate_songlist_display()

            if g.command_line:
                g.content = ""

            if userinput and not g.command_line:
                g.message = c.b + "Bad syntax. Enter h for help" + c.w

            elif userinput and g.command_line:
                sys.exit("Bad syntax")

        screen_update()

if "--debug" in sys.argv or os.environ.get("mpsytdebug") == "1":
    xprint(get_version_info())
    list_update("--debug", sys.argv, remove=True)
    g.debug_mode = True
    g.blank_text = "--\n"
    logfile = os.path.join(tempfile.gettempdir(), "mpsyt.log")
    logging.basicConfig(level=logging.DEBUG, filename=logfile)
    logging.getLogger("pafy").setLevel(logging.DEBUG)

elif "--logging" in sys.argv or os.environ.get("mpsytlog") == "1":
    list_update("--logging", sys.argv, remove=True)
    logfile = os.path.join(tempfile.gettempdir(), "mpsyt.log")
    logging.basicConfig(level=logging.DEBUG, filename=logfile)
    logging.getLogger("pafy").setLevel(logging.DEBUG)

if "--no-autosize" in sys.argv:
    list_update("--no-autosize", sys.argv, remove=True)
    g.detectable_size = False

dbg = logging.debug

g.helptext = [
    ("basic", "Basics", """

{0}Basic Usage{1}

Use {2}/{1} or {2}.{1} to prefix your search query.  e.g., {2}/pink floyd{1}

Then, when results are shown:

    {2}<number(s)>{1} - play specified items, separated by commas.
                  e.g., {2}1-3,5{1} plays items 1, 2, 3 and 5.

    {2}i <number>{1} - view information on video <number>
    {2}c <number>{1} - view comments for video <number>
    {2}d <number>{1} - download video <number>
    {2}r <number>{1} - show videos related to video <number>
    {2}u <number>{1} - show videos uploaded by uploader of video <number>
    {2}x <number>{1} - copy item <number> url to clipboard (requires xerox)

    {2}q{1}, {2}quit{1} - exit mpsyt
""".format(c.ul, c.w, c.y)),
    ("search", "Searching and Retrieving", """
{0}Searching and Retrieving{1}

{2}set search_music false{1} - search all YouTube categories.
{2}set search_music true{1}  - search only YouTube music category.

{2}/<query>{1} or {2}.<query>{1} to search for videos. e.g., {2}/daft punk{1}
{2}//<query>{1} or {2}..<query>{1} - search for YouTube playlists. e.g., \
{2}//80's music{1}
{2}n{1} and {2}p{1} - continue search to next/previous pages.

{2}album <album title>{1} - Search for matching tracks using album title
{2}user <username>{1} - list YouTube uploads by <username>.
{2}user <username>/<query>{1} - as above, but matches <query>.
{2}userpl <username>{1} - list YouTube playlists created by <username>.
{2}pl <url or id>{1} - Open YouTube playlist by url or id.
{2}url <url or id>{1} - Retrieve specific YouTube video by url or id.

{2}r <number>{1} - show videos related to video <number>.
{2}u <number>{1} - show videos uploaded by uploader of video <number>.
{2}c <number>{1} - view comments for video <number>
""".format(c.ul, c.w, c.y)),

    ("edit", "Editing / Manipulating Results", """
{0}Editing and Manipulating Results{1}

{2}rm <number(s)>{1} - remove items from displayed results.
{2}sw <number>,<number>{1} - swap two items.
{2}mv <number>,<number>{1} - move item <number> to position <number>.
{2}save <name>{1} - save displayed items as a local playlist.

{2}shuffle{1} - Shuffle the displayed results.
""".format(c.ul, c.w, c.y)),

    ("download", "Downloading and Playback", """
{0}Downloading and Playback{1}

{2}set show_video true{1} - play video instead of audio.

{2}<number(s)>{1} - play specified items, separated by commas.
              e.g., {2}1-3,5{1} plays items 1, 2, 3 and 5

{2}d <number>{1} - view downloads available for an item.
{2}da <number(s)>{1} - download best available audio file(s).
{2}dv <number(s)>{1} - download best available video file(s).
{2}dapl <url or id>{1} - download YouTube playlist (audio) by url or id.
{2}dvpl <url or id>{1} - download YouTube playlist (video) by url or id.
{2}daupl <username>{1} - download user's YouTube playlists (audio).
{2}dvupl <username>{1} - download user's YouTube playlists (video).
{2}dlurl <url or id>{1} download a YouTube video by url or video id.
{2}playurl <url or id>{1} play a YouTube video by url or id.

{2}all{1} or {2}*{1} - play all displayed items.
{2}repeat <number(s)>{1} - play and repeat the specified items.
{2}shuffle <number(s)>{1} - play specified items in random order.
""".format(c.ul, c.w, c.y)),

    ("dl-command", "Downloading Using External Application", """
{0}Download Using A Custom Application{1}

Use {2}set download_command <command>{1} to specify a custom command to use for
downloading.

mps-youtube will make the following substitutions:

%u - url of the remote file to download
%d - download directory as set in DDIR in mps-youtube config
%f - filename (determined by title and filetype)
%F - full file path (%d/%f)

for example, to download using aria2c (http://aria2.sourceforge.net), enter:

    {2}set download_command aria2c --dir=%d --out=%f %u{1}

Note that using a custom download command does not support transcoding the
downloaded file to another format using mps-youtube.
""".format(c.ul, c.w, c.y)),


    ("encode", "Encoding to MP3 and other formats", """
{0}Encoding to MP3 and other formats{1}

Enter {2}encoders{1} to view available encoding presets
Enter {2}set encoder <number>{1} to apply an encoding preset for downloads

This feature requires that ffmpeg or avconv is installed on your system and is
available in the system path.

The encoding presets can be modified by editing the text config file which
resides at:
   {3}
""".format(c.ul, c.w, c.y, g.TCFILE)),

    ("playlists", "Using Local Playlists", """
{0}Using Local Playlists{1}

{2}add <number(s)>{1} - add items to the current playlist.
{2}add <number(s)> <playlist>{1} - add items to the specified playlist.
     (<playlist> will be created if it doesn't already exist)

{2}vp{1} - view current playlist.
{2}ls{1} - list saved playlists.
{2}mv <old name or ID> <new name>{1} - rename a playlist.
{2}rmp <playlist_name or ID>{1} - delete a playlist from disk.

{2}open <name or ID>{1} - open a saved playlist as the current playlist.
{2}play <name or ID>{1} - play a saved playlist directly.
{2}view <name or ID>{1} - view a playlist (current playlist left intact).
{2}save{1} or {2}save <name>{1} - save the displayed items as a playlist.

{2}rm <number(s)>{1} - remove items from displayed results.
{2}sw <number>,<number>{1} - swap two items.
{2}mv <number>,<number>{1} - move item <number> to position <number>.
""".format(c.ul, c.w, c.y)),

    ("invoke", "Invocation Parameters", """
{0}Invocation{1}

All mpsyt commands can be entered from the command line.  For example;

  {2}mpsyt dlurl <url or id>{1} to download a YouTube video by url or id
  {2}mpsyt playurl <url or id>{1} to play a YouTube video by url or id
  {2}mpsyt /mozart{1} to search
  {2}mpsyt //best songs of 2010{1} for a playlist search
  {2}mpsyt play <playlist name or ID>{1} to play a saved playlist
  {2}mpsyt ls{1} to list saved playlists

For further automation, a series of commands can be entered separated by
commas (,).  E.g.,

  {2}mpsyt open 1, 2-4{1} - play items 2-4 of first saved playlist
  {2}mpsyt //the doors, 1, all -a{1} - open YouTube playlist and play audio

If you need to enter an actual comma on the command line, use {2},,{1} instead.
""".format(c.ul, c.w, c.y)),

    ("config", "Configuration Options", """
{0}Configuration{1}

{2}set{1} - view current configuration
{2}set <item> default{1} - set an item to its default value
{2}set all default{1} - restore default settings
{2}set checkupdate true|false{1} - check for updates on exit
{2}set colours true|false{1} - use colours in display output
{2}set columns <columns>{1} - select extra displayed fields in search results:
     (valid: views comments rating date user likes dislikes category)
{2}set ddir <download direcory>{1} - set where downloads are saved
{2}set download_command <command>{1} - type {2}help dl-command{1} for info
{2}set encoder <number>{1} - set encoding preset for downloaded files
{2}set fullscreen true|false{1} - output video content in full-screen mode
{2}set max_res <number>{1} - play / download maximum video resolution height{3}
{2}set notifier <notifier app>{1} - call <notifier app> with each new song title
{2}set order <relevance|date|views|rating>{1} search result ordering
{2}set overwrite true|false{1} - overwrite existing files (skip if false)
{2}set player <player app>{1} - use <player app> for playback
{2}set playerargs <args>{1} - use specified arguments with player
{2}set search_music true|false{1} - search only music (all categories if false)
{2}set show_mplayer_keys true|false{1} - show keyboard help for mplayer and mpv
{2}set show_status true|false{1} - show status messages and progress
{2}set show_video true|false{1} - show video output (audio only if false)
{2}set window_pos <top|bottom>-<left|right>{1} - set player window position
{2}set window_size <number>x<number>{1} - set player window width & height
""".format(c.ul, c.w, c.y, '\n{0}set max_results <number>{1} - show <number> re'
           'sults when searching (max 50)'.format(c.y, c.w) if not
           g.detectable_size else '')),

    ("tips", "Advanced Tips", """
{0}Advanced Tips{1}

Use {2}-w{1}, {2}-f{1} or {2}-a{1} with your choice to override the configured\
 setting and
play items in windowed, fullscreen or audio modes.  E.g., 1-4 -a

When specifying columns with {2}set columns{1} command, append :N to set\
 width.
    E.g.: {2}set columns date views user:17 likes{1}

When using {2}open{1}, {2}view{1} or {2}play{1} to access a local playlist, \
you can enter
the first few characters instead of the whole name.

Use {2}5-{1} to select items 5 upward and {2}-5{1} to select up to item 5. \
This can be
included with other choices. e.g., 5,3,7-,-2
You can use spaces instead of commas: 5 3 7- -2
Reversed ranges also work. eg., 5-2

{2}dump{1} - to show entire contents of an opened YouTube playlist.
       (useful for playing or saving entire playlists, use {2}undump{1} to \
undo)

{2}set player mpv{1} or {2}set player mplayer{1} - change player application

Use {2}1{1} and {2}0{1} in place of true and false when using the {2}set{1} \
command
""".format(c.ul, c.w, c.y)),

    ("new", "New Features", """
{0}New Features in v0.2.2{1}

 - Display playing resolution / bitrate in status line (Brebiche38)

 - Skip to previously played item (ids1024)

 - Enable custom keymap using mplayer/mpv input.conf file (ids1024)

 - Enable custom downloader application (ids1024 & np1)

""".format(c.ul, c.w, c.y))]

if __name__ == "__main__":
    init()
    main()<|MERGE_RESOLUTION|>--- conflicted
+++ resolved
@@ -31,15 +31,11 @@
 
 from xml.etree import ElementTree as ET
 from . import terminalsize
+import multiprocessing
 import unicodedata
 import collections
 import subprocess
 import threading
-<<<<<<< HEAD
-=======
-import multiprocessing
-# import __main__
->>>>>>> 7e7d1317
 import platform
 import tempfile
 import difflib
