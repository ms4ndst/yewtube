#!/usr/bin/env python

"""
mps-youtube.

https://github.com/np1/mps-youtube

Copyright (C) 2014 nagev

This program is free software: you can redistribute it and/or modify
it under the terms of the GNU General Public License as published by
the Free Software Foundation, either version 3 of the License, or
(at your option) any later version.

This program is distributed in the hope that it will be useful,
but WITHOUT ANY WARRANTY; without even the implied warranty of
MERCHANTABILITY or FITNESS FOR A PARTICULAR PURPOSE.  See the
GNU General Public License for more details.

You should have received a copy of the GNU General Public License
along with this program.  If not, see <http://www.gnu.org/licenses/>.

"""

from __future__ import print_function

__version__ = "0.01.47"
__author__ = "nagev"
__license__ = "GPLv3"

from xml.etree import ElementTree as ET
from . import terminalsize
import unicodedata
import collections
import subprocess
import threading
import __main__
import platform
import tempfile
import difflib
import logging
import random
import locale
import socket
import shlex
import time
import math
import pafy
import json
import sys
import re
import os


try:
    # pylint: disable=F0401
    from colorama import init as init_colorama, Fore, Style
    has_colorama = True

except ImportError:
    has_colorama = False

try:
    import readline
    readline.set_history_length(2000)
    has_readline = True

except ImportError:
    has_readline = False

try:
    import xerox
    has_xerox = True

except ImportError:
    has_xerox = False

# Python 3 compatibility hack

if sys.version_info[:2] >= (3, 0):
    # pylint: disable=E0611,F0401
    import pickle
    from urllib.request import build_opener
    from urllib.error import HTTPError, URLError
    from urllib.parse import urlencode
    uni, byt, xinput = str, bytes, input

else:
    from urllib2 import build_opener, HTTPError, URLError
    import cPickle as pickle
    from urllib import urlencode
    uni, byt, xinput = unicode, str, raw_input
    uni = unicode


def utf8_encode(x):
    """ Encode Unicode. """
    return x.encode("utf8") if type(x) == uni else x


def utf8_decode(x):
    """ Decode Unicode. """
    return x.decode("utf8") if type(x) == byt else x

mswin = os.name == "nt"
not_utf8_environment = mswin or "UTF-8" not in os.environ.get("LANG", "")


def member_var(x):
    """ Return True if x is a member variable. """
    return not(x.startswith("__") or callable(x))


locale.setlocale(locale.LC_ALL, "")  # for date formatting


def getxy(wh=None):
    """ Get terminal size, terminal width and max-results. """
    if g.detectable_size:
        x, y = terminalsize.get_terminal_size()
        max_results = y - 4 if y < 54 else 50
        max_results = 1 if y <= 5 else max_results

    else:
        x, max_results = Config.CONSOLE_WIDTH.get, Config.MAX_RESULTS.get
        y = max_results + 4

    retval = dict(width=x, height=y, max_results=max_results)
    return (x, y, max_results) if not wh else retval[wh]


def utf8_replace(txt):
    """ Replace unsupported characters in unicode string, returns unicode. """
    sse = sys.stdout.encoding
    txt = txt.encode(sse, "replace").decode("utf8", "ignore")
    return txt


def xenc(stuff):
    """ Replace unsupported characters. """
    if g.isatty:
        return utf8_replace(stuff) if not_utf8_environment else stuff

    else:
        return stuff.encode("utf8", errors="replace")


def xprint(stuff, end=None):
    """ Compatible print. """
    print(xenc(stuff), end=end)


def mswinfn(filename):
    """ Fix filename for Windows. """
    if mswin:
        filename = utf8_replace(filename) if not_utf8_environment else filename
        allowed = re.compile(r'[^\\/?*$\'"%&:<>|]')
        filename = "".join(x if allowed.match(x) else "_" for x in filename)

    return filename


def get_default_ddir():
    """ Get system default Download directory, append mps dir. """
    user_home = os.path.expanduser("~")
    join, exists = os.path.join, os.path.exists

    if mswin:
        return join(user_home, "Downloads", "mps")

    USER_DIRS = join(user_home, ".config", "user-dirs.dirs")
    DOWNLOAD_HOME = join(user_home, "Downloads")

    # define ddir by (1) env var, (2) user-dirs.dirs file,
    #                (3) existing ~/Downloads dir (4) ~

    if 'XDG_DOWNLOAD_DIR' in os.environ:
        ddir = os.environ['XDG_DOWNLOAD_DIR']

    elif exists(USER_DIRS):
        lines = open(USER_DIRS).readlines()
        defn = [x for x in lines if x.startswith("XDG_DOWNLOAD_DIR")]

        if len(defn) == 1:
            ddir = defn[0].split("=")[1].replace('"', '')
            ddir = ddir.replace("$HOME", user_home).strip()

        else:
            ddir = DOWNLOAD_HOME if exists(DOWNLOAD_HOME) else user_home

    else:
        ddir = DOWNLOAD_HOME if exists(DOWNLOAD_HOME) else user_home

    ddir = utf8_decode(ddir)
    return os.path.join(ddir, "mps")


def get_config_dir():
    """ Get user's configuration directory. Migrate to new mps name if old."""
    if mswin:
        confdir = os.environ["APPDATA"]

    elif 'XDG_CONFIG_HOME' in os.environ:
        confdir = os.environ['XDG_CONFIG_HOME']

    else:
        confdir = os.path.join(os.path.expanduser("~"), '.config')

    mps_confdir = os.path.join(confdir, "mps-youtube")
    old_confdir = os.path.join(confdir, "pms-youtube")

    if os.path.exists(old_confdir) and not os.path.exists(mps_confdir):
        os.rename(old_confdir, mps_confdir)

    elif not os.path.exists(mps_confdir):
        os.makedirs(mps_confdir)

    return mps_confdir


def get_mpv_version(exename="mpv"):
    """ Get version of mpv as 3-tuple. """
    o = utf8_decode(subprocess.check_output([exename, "--version"]))
    re_ver = re.compile(r"%s (\d+)\.(\d+)\.(\d+)" % exename)

    for line in o.split("\n"):
        m = re_ver.match(line)

        if m:
            v = tuple(map(int, m.groups()))
            dbg("%s version %s.%s.%s detected", exename, *v)
            return v

    dbg("%sFailed to detect mpv version%s", c.r, c.w)
    return -1, 0, 0


def has_exefile(filename):
    """ Check whether file exists in path and is executable. """
    paths = os.environ.get("PATH", []).split(os.pathsep)
    dbg("searching path for %s", filename)

    for path in paths:
        exepath = os.path.join(path, filename)

        if os.path.exists(exepath):
            if os.path.isfile(exepath):

                if os.access(exepath, os.X_OK):
                    dbg("found at %s", exepath)
                    return exepath

    return False


def get_content_length(url, preloading=False):
    """ Return content length of a url. """
    prefix = "preload: " if preloading else ""
    dbg(c.y + prefix + "getting content-length header" + c.w)
    response = utf8_decode(g.urlopen(url))
    headers = response.headers
    cl = headers['content-length']
    return int(cl)


class Video(object):

    """ Class to represent a YouTube video. """

    def __init__(self, ytid=None, title=None, length=None):
        """ class members. """
        self.ytid = ytid
        self.title = title
        self.length = int(length)


def prune_streams():
    """ Keep cache size in check. """
    while len(g.pafs) > g.max_cached_streams:
        g.pafs.popitem(last=False)

    while len(g.streams) > g.max_cached_streams:
        g.streams.popitem(last=False)

    # prune time expired items

    now = time.time()
    oldpafs = [k for k in g.pafs if g.pafs[k].expiry < now]

    if len(oldpafs):
        dbg(c.r + "%s old pafy items pruned%s", len(oldpafs), c.w)

    for oldpaf in oldpafs:
        g.pafs.pop(oldpaf, 0)

    oldstreams = [k for k in g.streams if g.streams[k]['expiry'] < now]

    if len(oldstreams):
        dbg(c.r + "%s old stream items pruned%s", len(oldstreams), c.w)

    for oldstream in oldstreams:
        g.streams.pop(oldstream, 0)

    dbg(c.b + "paf: %s, streams: %s%s", len(g.pafs), len(g.streams), c.w)


def get_pafy(item, force=False, callback=None):
    """ Get pafy object for an item. """
    def nullfunc(x):
        """ Function that returns None. """
        return None

    callback_fn = callback or nullfunc
    cached = g.pafs.get(item.ytid)

    if not force and cached and cached.expiry > time.time():
        dbg("get pafy cache hit for %s", cached.title)
        cached.fresh = False
        return cached

    else:

        try:
            p = pafy.new(item.ytid, callback=callback_fn)

        except IOError as e:

            if "pafy" in uni(e):
                dbg(c.p + "retrying failed pafy get: " + item.ytid + c.w)
                p = pafy.new(item.ytid, callback=callback)

            else:
                raise

        g.pafs[item.ytid] = p
        p.fresh = True
        thread = "preload: " if not callback else ""
        dbg("%s%sgot new pafy object: %s%s" % (c.y, thread, p.title[:26], c.w))
        dbg("%s%sgot new pafy object: %s%s" % (c.y, thread, p.videoid, c.w))
        return p


def get_streams(vid, force=False, callback=None, threeD=False):
    """ Get all streams as a dict.  callback function passed to get_pafy. """
    now = time.time()
    ytid = vid.ytid
    have_stream = g.streams.get(ytid) and g.streams[ytid]['expiry'] > now
    prfx = "preload: " if not callback else ""

    if not force and have_stream:
        ss = uni(int(g.streams[ytid]['expiry'] - now) // 60)
        dbg("%s%sGot streams from cache (%s mins left)%s", c.g, prfx, ss, c.w)
        return g.streams.get(ytid)['meta']

    p = get_pafy(vid, force=force, callback=callback)
    ps = p.allstreams if threeD else [x for x in p.allstreams if not x.threed]

    try:
        # test urls are valid
        [x.url for x in ps]

    except TypeError:
        # refetch if problem
        dbg("%s****Type Error in get_streams. Retrying%s", c.r, c.w)
        p = get_pafy(vid, force=True, callback=callback)
        ps = p.allstreams if threeD else [x for x in p.allstreams
                                          if not x.threed]

    streams = []

    for s in ps:
        x = dict(url=s.url,
                 ext=s.extension,
                 quality=s.quality,
                 mtype=s.mediatype,
                 size=-1)
        streams.append(x)

    g.streams[ytid] = dict(expiry=p.expiry, meta=streams)
    prune_streams()
    return streams


def select_stream(slist, q=0, audio=False, m4a_ok=True, maxres=None):
    """ Select a stream from stream list. """
    maxres = maxres or Config.MAX_RES.get
    slist = slist['meta'] if type(slist) == dict else slist
    au_streams = [x for x in slist if x['mtype'] == "audio"]

    def okres(x):
        """ Return True if resolution is within user specified maxres. """
        return int(x['quality'].split("x")[1]) <= maxres

    def getq(x):
        """ Return height aspect of resolution, eg 640x480 => 480. """
        return int(x['quality'].split("x")[1])

    vo_streams = [x for x in slist if x['mtype'] == "normal" and okres(x)]
    vo_streams = sorted(vo_streams, key=getq, reverse=True)

    if not m4a_ok:
        au_streams = [x for x in au_streams if not x['ext'] == "m4a"]

    streams = au_streams if audio else vo_streams
    dbg("select stream, q: %s, audio: %s, len: %s", q, audio, len(streams))

    try:
        ret = streams[q]

    except IndexError:
        ret = streams[0] if q and len(streams) else None

    return ret


def get_size(ytid, url, preloading=False):
    """ Get size of stream, try stream cache first. """
    # try cached value
    stream = [x for x in g.streams[ytid]['meta'] if x['url'] == url][0]
    size = stream['size']
    prefix = "preload: " if preloading else ""

    if not size == -1:
        dbg("%s%susing cached size: %s%s", c.g, prefix, size, c.w)

    else:
        writestatus("Getting content length", mute=preloading)
        stream['size'] = get_content_length(url, preloading=preloading)
        dbg("%s%s - content-length: %s%s", c.y, prefix, stream['size'], c.w)

    return stream['size']


class ConfigItem(object):

    """ A configuration item. """

    def __init__(self, name, value, minval=None, maxval=None, check_fn=None):
        """ If specified, the check_fn should return a dict.

        {valid: bool, message: success/fail mesage, value: value to set}

        """
        self.default = self.value = value
        self.name = name
        self.type = type(value)
        self.maxval, self.minval = maxval, minval
        self.check_fn = check_fn
        self.require_known_player = False
        self.allowed_values = []

    @property
    def get(self):
        """ Return value. """
        return self.value

    @property
    def display(self):
        """ Return value in a format suitable for display. """
        retval = self.value

        if self.name == "max_res":
            retval = uni(retval) + "p"

        return retval

    def set(self, value):
        """ Set value with checks. """
        # note: fail_msg should contain %s %s for self.name, value
        #       success_msg should not
        # pylint: disable=R0912
        # too many branches

        success_msg = fail_msg = ""
        value = value.strip()
        value_orig = value

        # handle known player not set

        if self.allowed_values and value not in self.allowed_values:
            fail_msg = "%s must be one of * - not %s"
            fail_msg = fail_msg.replace("*", ", ".join(self.allowed_values))

        if self.require_known_player and not known_player_set():
            fail_msg = "%s requires mpv or mplayer, can't set to %s"

        # handle true / false values

        elif self.type == bool:

            if value.upper() in "0 OFF NO DISABLED FALSE".split():
                value = False
                success_msg = "%s set to False" % c.c("g", self.name)

            elif value.upper() in "1 ON YES ENABLED TRUE".split():
                value = True
                success_msg = "%s set to True" % c.c("g", self.name)

            else:
                fail_msg = "%s requires True/False, got %s"

        # handle int values

        elif self.type == int:

            if not value.isdigit():
                fail_msg = "%s requires a number, got %s"

            else:
                value = int(value)

                if self.maxval and self.minval:

                    if not self.minval <= value <= self.maxval:
                        m = " must be between %s and %s, got "
                        m = m % (self.minval, self.maxval)
                        fail_msg = "%s" + m + "%s"

                if not fail_msg:
                    dispval = value or "None"
                    success_msg = "%s set to %s" % (c.c("g", self.name),
                                                    dispval)

        # handle space separated list

        elif self.type == list:
            success_msg = "%s set to %s" % (c.c("g", self.name), value)
            value = value.split()

        # handle string values

        elif self.type == str:
            dispval = value or "None"
            success_msg = "%s set to %s" % (c.c("g", self.name),
                                            c.c("g", dispval))

        # handle failure

        if fail_msg:
            failed_val = value_orig.strip() or "<nothing>"
            colvals = c.y + self.name + c.w, c.y + failed_val + c.w
            return fail_msg % colvals

        elif self.check_fn:
            checked = self.check_fn(value)
            value = checked.get("value") or value

            if checked['valid']:
                value = checked.get("value", value)
                self.value = value
                saveconfig()
                return checked.get("message", success_msg)

            else:
                return checked.get('message', fail_msg)

        elif success_msg:
            self.value = value
            saveconfig()
            return success_msg


def check_console_width(val):
    """ Show ruler to check console width. """
    valid = True
    message = "-" * val + "\n"
    message += "console_width set to %s, try a lower value if above line ove"\
        "rlaps" % val
    return dict(valid=valid, message=message)


def check_ddir(d):
    """ Check whether dir is a valid directory. """
    expanded = os.path.expanduser(d)
    if os.path.isdir(expanded):
        message = "Downloads will be saved to " + c.y + d + c.w
        return dict(valid=True, message=message, value=expanded)

    else:
        message = "Not a valid directory: " + c.r + d + c.w
        return dict(valid=False, message=message)


def check_win_pos(pos):
    """ Check window position input. """
    if not pos.strip():
        return dict(valid=True, message="Window position not set (default)")

    pos = pos.lower()
    reg = r"(TOP|BOTTOM).?(LEFT|RIGHT)"

    if not re.match(reg, pos, re.I):
        msg = "Try something like top-left or bottom-right (or default)"
        return dict(valid=False, message=msg)

    else:
        p = re.match(reg, pos, re.I).groups()
        p = "%s-%s" % p
        msg = "Window position set to %s" % p
        return dict(valid=True, message=msg, value=p)


def check_win_size(size):
    """ Check window size input. """
    if not size.strip():
        return dict(valid=True, message="Window size not set (default)")

    size = size.lower()
    reg = r"\d{1,4}x\d{1,4}"

    if not re.match(reg, size, re.I):
        msg = "Try something like 720x480"
        return dict(valid=False, message=msg)

    else:
        return dict(valid=True, value=size)


def check_colours(val):
    """ Check whether colour config value can be set. """
    if val and mswin and not has_colorama:
        message = "The colorama module needs to be installed for colour output"
        return dict(valid=False, message=message)

    else:
        return dict(valid=True)


def check_player(player):
    """ Check player exefile exists and get mpv version. """
    if has_exefile(player):

        if "mpv" in player:
            g.mpv_version = get_mpv_version()
            version = "%s.%s.%s" % g.mpv_version
            fmt = c.g, c.w, c.g, c.w, version
            msg = "%splayer%s set to %smpv%s (version %s)" % fmt
            return dict(valid=True, message=msg)

        else:
            msg = "%splayer%s set to %s%s%s" % (c.g, c.w, c.g, player, c.w)
            return dict(valid=True, message=msg)

    else:
        msg = "Unknown player %s%s%s" % (c.r, player, c.w)
        return dict(valid=False, message=msg)


class Config(object):

    """ Holds various configuration values. """

    ORDER = ConfigItem("order", "relevance")
    ORDER.allowed_values = "relevance date views rating".split()
    MAX_RESULTS = ConfigItem("max_results", 19, maxval=50, minval=1)
    CONSOLE_WIDTH = ConfigItem("console_width", 80, minval=70, maxval=880,
                               check_fn=check_console_width)
    MAX_RES = ConfigItem("max_res", 2160, minval=192, maxval=2160)
    PLAYER = ConfigItem("player", "mplayer", check_fn=check_player)
    PLAYERARGS = ConfigItem("playerargs", "")
    NOTIFIER = ConfigItem("notifier", "")
    CHECKUPDATE = ConfigItem("checkupdate", True)
    SHOW_MPLAYER_KEYS = ConfigItem("show_mplayer_keys", True)
    SHOW_MPLAYER_KEYS.require_known_player = True
    FULLSCREEN = ConfigItem("fullscreen", False)
    FULLSCREEN.require_known_player = True
    SHOW_STATUS = ConfigItem("show_status", True)
    COLUMNS = ConfigItem("columns", "")
    DDIR = ConfigItem("ddir", get_default_ddir(), check_fn=check_ddir)
    OVERWRITE = ConfigItem("overwrite", True)
    SHOW_VIDEO = ConfigItem("show_video", False)
    SEARCH_MUSIC = ConfigItem("search_music", True)
    WINDOW_POS = ConfigItem("window_pos", "", check_fn=check_win_pos)
    WINDOW_POS.require_known_player = True
    WINDOW_SIZE = ConfigItem("window_size", "", check_fn=check_win_size)
    WINDOW_SIZE.require_known_player = True
    COLOURS = ConfigItem("colours",
                         False if mswin and not has_colorama else True,
                         check_fn=check_colours)


class Playlist(object):

    """ Representation of a playist, has list of songs. """

    def __init__(self, name=None, songs=None):
        """ class members. """
        self.name = name
        self.creation = time.time()
        self.songs = songs or []

    @property
    def is_empty(self):
        """ Return True / False if songs are populated or not. """
        return bool(not self.songs)

    @property
    def size(self):
        """ Return number of tracks. """
        return len(self.songs)

    @property
    def duration(self):
        """ Sum duration of the playlist. """
        duration = sum(s.length for s in self.songs)
        duration = time.strftime('%H:%M:%S', time.gmtime(int(duration)))
        return duration


class g(object):

    """ Class for holding globals that are needed throught the module. """

    meta = {}
    detectable_size = False
    command_line = False
    debug_mode = False
    preload_disabled = False
    urlopen = None
    isatty = sys.stdout.isatty()
    ytpls = []
    mpv_version = 0, 0, 0
    browse_mode = "normal"
    preloading = []
    # expiry = 5 * 60 * 60  # 5 hours
    blank_text = "\n" * 200
    helptext = []
    max_retries = 3
    max_cached_streams = 1500
    url_memo = collections.OrderedDict()
    model = Playlist(name="model")
    last_search_query = {}
    current_page = 1
    active = Playlist(name="active")
    text = {}
    userpl = {}
    ytpl = {}
    pafs = collections.OrderedDict()
    streams = collections.OrderedDict()
    pafy_pls = {}  #
    last_opened = message = content = ""
    config = [x for x in sorted(dir(Config)) if member_var(x)]
    configbool = [x for x in config if type(getattr(Config, x)) is bool]
    defaults = {setting: getattr(Config, setting) for setting in config}
    suffix = "3" if sys.version_info[:2] >= (3, 0) else ""
    CFFILE = os.path.join(get_config_dir(), "config")
    OLD_PLFILE = os.path.join(get_config_dir(), "playlist" + suffix)
    PLFILE = os.path.join(get_config_dir(), "playlist_v2")
    CACHEFILE = os.path.join(get_config_dir(), "cache_py_" + sys.version[0:5])
    READLINE_FILE = None
    playerargs_defaults = {
        "mpv": {
            "msglevel": {"<0.4": "--msglevel=all=no:statusline=status",
                         ">=0.4": "--msg-level=all=no:statusline=status"},
            "title": "--title",
            "fs": "--fs",
            "novid": "--no-video",
            "ignidx": "--demuxer-lavf-o=fflags=+ignidx",
            "geo": "--geometry"},
        "mplayer": {
            "title": "-title",
            "fs": "-fs",
            "novid": "-novideo",
            # "ignidx": "-lavfdopts o=fflags=+ignidx".split()
            "ignidx": "",
            "geo": "-geometry"}
        }


def get_version_info():
    """ Return version and platform info. """
    out = ("\nmpsyt version  : %s " % __version__)
    out += ("\npafy version   : %s" % pafy.__version__)
    out += ("\nPython version : %s" % sys.version)
    out += ("\nProcessor      : %s" % platform.processor())
    out += ("\nMachine type   : %s" % platform.machine())
    out += ("\nArchitecture   : %s, %s" % platform.architecture())
    out += ("\nPlatform       : %s" % platform.platform())
    out += ("\nsys.stdout.enc : %s" % sys.stdout.encoding)
    out += ("\ndefault enc    : %s" % sys.getdefaultencoding())
    envs = "TERM SHELL LANG LANGUAGE".split()

    for env in envs:
        value = os.environ.get(env)
        out += "\nenv:%-11s: %s" % (env, value) if value else ""

    return out


def process_cl_args(args):
    """ Process command line arguments. """
    if "--version" in args:
        print(get_version_info())
        print("")
        sys.exit()

    if "--help" in args:

        for x in g.helptext:
            print(x[2])

        sys.exit()

    g.command_line = "playurl" in args or "dlurl" in args
    g.blank_text = "" if g.command_line else g.blank_text

    if "--no-preload" in sys.argv:
        g.preload_disabled = True
        list_update("--no-preload", sys.argv, remove=True)


def init():
    """ Initial setup. """
    __main__.Playlist = Playlist
    __main__.Video = Video

    init_text()
    init_readline()
    init_opener()
    init_cache()

    # set player to mpv if no config file exists and mpv is installed
    E = os.path.exists
    if not E(g.CFFILE) and not has_exefile("mplayer") and has_exefile("mpv"):
        Config.PLAYER = ConfigItem("player", "mpv")
        saveconfig()

    else:
        import_config()

    # check mpv version

    if "mpv" in Config.PLAYER.get:
        g.mpv_version = get_mpv_version()

    # setup colorama
    if has_colorama and mswin:
        init_colorama()

    process_cl_args(sys.argv)


def init_cache():
    """ Import cache file. """
    if os.path.isfile(g.CACHEFILE):

        try:

            with open(g.CACHEFILE, "rb") as cf:
                g.streams = pickle.load(cf)

            dbg(c.g + "%s cached streams imported%s", uni(len(g.streams)), c.w)

        except (EOFError, IOError):
            dbg(c.r + "Cache file failed to open" + c.w)

        prune_streams()


def init_readline():
    """ Enable readline for input history. """
    if g.command_line:
        return

    if has_readline:
        g.READLINE_FILE = os.path.join(get_config_dir(), "input_history")

        if os.path.exists(g.READLINE_FILE):
            readline.read_history_file(g.READLINE_FILE)
            dbg(c.g + "Read history file" + c.w)


def init_opener():
    """ Set up url opener. """
    opener = build_opener()
    ua = "Mozilla/5.0 (compatible; MSIE 9.0; Windows NT 6.1; WOW64; "
    ua += "Trident/5.0)"
    opener.addheaders = [("User-Agent", ua)]
    g.urlopen = opener.open


def known_player_set():
    """ Return true if the set player is known. """
    for allowed_player in g.playerargs_defaults:
        regex = r'(?:^%s$)|(?:\b%s$)' % ((allowed_player,) * 2)
        match = re.search(regex, Config.PLAYER.get)

        if mswin:
            match = re.search(regex, Config.PLAYER.get, re.IGNORECASE)

        if match:
            return True

    return False


def showconfig(_):
    """ Dump config data. """
    width = getxy("width")
    width -= 30
    s = "  %s%-17s%s : %s\n"
    out = "  %s%-17s   %s%s%s\n" % (c.ul, "Key", "Value", " " * width, c.w)

    for setting in g.config:
        val = getattr(Config, setting)

        # don't show player specific settings if unknown player
        if not known_player_set() and val.require_known_player:
            continue

        out += s % (c.g, setting.lower(), c.w, val.display)

    g.content = out
    g.message = "Enter %sset <key> <value>%s to change\n" % (c.g, c.w)
    g.message += "Enter %sset all default%s to reset all" % (c.g, c.w)


def saveconfig():
    """ Save current config to file. """
    config = {setting: getattr(Config, setting).value for setting in g.config}

    with open(g.CFFILE, "wb") as cf:
        pickle.dump(config, cf, protocol=2)

    dbg(c.p + "Saved config: " + g.CFFILE + c.w)


def savecache():
    """ Save stream cache. """
    with open(g.CACHEFILE, "wb") as cf:
        pickle.dump(g.streams, cf, protocol=2)

    dbg(c.p + "saved cache file: " + g.CACHEFILE + c.w)


def import_config():
    """ Override config if config file exists. """
    if os.path.exists(g.CFFILE):

        with open(g.CFFILE, "rb") as cf:
            saved_config = pickle.load(cf)

        for k, v in saved_config.items():

            try:
                getattr(Config, k).value = v

            except AttributeError:  # Ignore unrecognised data in config
                dbg("Unrecognised config item: %s", k)

        # Update config files from versions <= 0.01.41
        if type(Config.PLAYERARGS.get) == list:
            Config.WINDOW_POS.value = "top-right"
            redundant = ("-really-quiet --really-quiet -prefer-ipv4 -nolirc "
                         "-fs --fs".split())

            for r in redundant:
                dbg("removing redundant arg %s", r)
                list_update(r, Config.PLAYERARGS.value, remove=True)

            Config.PLAYERARGS.value = " ".join(Config.PLAYERARGS.get)
            saveconfig()


class c(object):

    """ Class for holding colour code values. """

    if mswin and has_colorama:
        white = Style.RESET_ALL
        ul = Style.DIM + Fore.YELLOW
        red, green, yellow = Fore.RED, Fore.GREEN, Fore.YELLOW
        blue, pink = Fore.CYAN, Fore.MAGENTA

    elif mswin:
        Config.COLOURS.value = False

    else:
        white = "\x1b[%sm" % 0
        ul = "\x1b[%sm" * 3 % (2, 4, 33)
        cols = ["\x1b[%sm" % n for n in range(91, 96)]
        red, green, yellow, blue, pink = cols

    if not Config.COLOURS.get:
        ul = red = green = yellow = blue = pink = white = ""
    r, g, y, b, p, w = red, green, yellow, blue, pink, white

    @classmethod
    def c(cls, colour, text):
        """ Return coloured text. """
        return getattr(cls, colour) + text + cls.w


def setconfig(key, val):
    """ Set configuration variable. """
    key = key.replace("-", "_")
    if key.upper() == "ALL" and val.upper() == "DEFAULT":

        for ci in g.config:
            getattr(Config, ci).value = getattr(Config, ci).default

        saveconfig()
        message = "Default configuration reinstated"

    elif not key.upper() in g.config:
        message = "Unknown config item: %s%s%s" % (c.r, key, c.w)

    elif val.upper() == "DEFAULT":
        att = getattr(Config, key.upper())
        att.value = att.default
        message = "%s%s%s set to %s%s%s (default)"
        dispval = att.display or "None"
        message = message % (c.y, key, c.w, c.y, dispval, c.w)
        saveconfig()

    else:
        # saveconfig() will be called by Config.set() method
        message = getattr(Config, key.upper()).set(val)

    showconfig(1)
    g.message = message


def F(key, nb=0, na=0, percent=r"\*", nums=r"\*\*", textlib=None):
    """Format text.

    nb, na indicate newlines before and after to return
    percent is the delimter for %s
    nums is the delimiter for the str.format command (**1 will become {1})
    textlib is the dictionary to use (defaults to g.text if not given)

    """
    textlib = textlib or g.text

    assert key in textlib
    text = textlib[key]
    percent_fmt = textlib.get(key + "_")
    number_fmt = textlib.get("_" + key)

    if number_fmt:
        text = re.sub(r"(%s(\d))" % nums, "{\\2}", text)
        text = text.format(*number_fmt)

    if percent_fmt:
        text = re.sub(r"%s" % percent, r"%s", text)
        text = text % percent_fmt

    text = re.sub(r"&&", r"%s", text)

    return "\n" * nb + text + c.w + "\n" * na


def init_text():
    """ Set up text. """
    g.text = {

        "exitmsg": ("**0mps-youtube - **1http://github.com/np1/mps-youtube**0"
                    "\nReleased under the GPLv3 license\n"
                    "(c) 2014 nagev**2\n"""),
        "_exitmsg": (c.r, c.b, c.w),

        # Error / Warning messages

        'no playlists': "*No saved playlists found!*",
        'no playlists_': (c.r, c.w),
        'pl bad name': '*&&* is not valid a valid name. Ensure it starts with'
                       ' a letter or _',
        'pl bad name_': (c.r, c.w),
        'pl not found': 'Playlist *&&* unknown. Saved playlists are shown '
                        'above',
        'pl not found_': (c.r, c.w),
        'pl not found advise ls': 'Playlist "*&&*" not found. Use *ls* to '
                                  'list',
        'pl not found advise ls_': (c.y, c.w, c.g, c.w),
        'pl empty': 'Playlist is empty!',
        'advise add': 'Use *add N* to add a track',
        'advise add_': (c.g, c.w),
        'advise search': 'Search for items and then use *add* to add them',
        'advise search_': (c.g, c.w),
        'no data': 'Error fetching data. Possible network issue.'
                   '\n*&&*',
        'no data_': (c.r, c.w),
        'use dot': 'Start your query with a *.* to perform a search',
        'use dot_': (c.g, c.w),
        'cant get track': 'Problem playing last item: *&&*',
        'cant get track_': (c.r, c.w),
        'track unresolved': 'Sorry, this track is not available',
        'no player': '*&&* was not found on this system',
        'no player_': (c.y, c.w),
        'no pl match for rename': '*Couldn\'t find matching playlist to '
                                  'rename*',
        'no pl match for rename_': (c.r, c.w),
        'invalid range': "*Invalid item / range entered!*",
        'invalid range_': (c.r, c.w),
        '-audio': "*Warning* - the filetype you selected (m4v) has no audio!",
        '-audio_': (c.y, c.w),

        # Info messages..

        'select mux': ("Select [*&&*] to mux audio or [*Enter*] to download "
                       "without audio\nThis feature is experimental!"),
        'select mux_': (c.y, c.w, c.y, c.w),
        'pl renamed': 'Playlist *&&* renamed to *&&*',
        'pl renamed_': (c.y, c.w, c.y, c.w),
        'pl saved': 'Playlist saved as *&&*.  Use *ls* to list playlists',
        'pl saved_': (c.y, c.w, c.g, c.w),
        'pl loaded': 'Loaded playlist *&&* as current playlist',
        'pl loaded_': (c.y, c.w),
        'pl viewed': 'Showing playlist *&&*',
        'pl viewed_': (c.y, c.w),
        'pl help': 'Enter *open <name or ID>* to load a playlist',
        'pl help_': (c.g, c.w),
        'added to pl': '*&&* tracks added (*&&* total [*&&*]). Use *vp* to '
                       'view',
        'added to pl_': (c.y, c.w, c.y, c.w, c.y, c.w, c.g, c.w),
        'added to saved pl': '*&&* tracks added to *&&* (*&&* total [*&&*])',
        'added to saved pl_': (c.y, c.w, c.y, c.w, c.y, c.w, c.y, c.w),
        'song move': 'Moved *&&* to position *&&*',
        'song move_': (c.y, c.w, c.y, c.w),
        'song sw': ("Switched item *&&* with *&&*"),
        'song sw_': (c.y, c.w, c.y, c.w),
        'current pl': "This is the current playlist. Use *save <name>* to save"
                      " it",
        'current pl_': (c.g, c.w),
        'help topic': ("  Enter *help <topic>* for specific help:"),
        'help topic_': (c.y, c.w),
        'songs rm': '*&&* tracks removed &&',
        'songs rm_': (c.y, c.w)}


def save_to_file():
    """ Save playlists.  Called each time a playlist is saved or deleted. """
    with open(g.PLFILE, "wb") as plf:
        pickle.dump(g.userpl, plf, protocol=2)

    dbg(c.r + "Playlist saved\n---" + c.w)


def open_from_file():
    """ Open playlists. Called once on script invocation. """
    try:

        with open(g.PLFILE, "rb") as plf:
            g.userpl = pickle.load(plf)

    except IOError:
        # no playlist found, create a blank one
        if not os.path.isfile(g.PLFILE):
            g.userpl = {}
            save_to_file()

    except EOFError:
        print("Error opening playlists from %s" % g.PLFILE)
        sys.exit()

    # remove any cached urls from playlist file, these are now
    # stored in a separate cache file

    save = False

    for k, v in g.userpl.items():

        for song in v.songs:

            if hasattr(song, "urls"):
                dbg("remove %s: %s", k, song.urls)
                del song.urls
                save = True

    if save:
        save_to_file()


def convert_playlist_to_v2():
    """ Convert previous playlist file to v2 playlist. """
    # skip if previously done
    if os.path.isfile(g.PLFILE):
        return

    # skip if no playlist files exist
    elif not os.path.isfile(g.OLD_PLFILE):
        return

    try:
        with open(g.OLD_PLFILE, "rb") as plf:
            old_playlists = pickle.load(plf)

    except IOError:
        sys.exit("Couldn't open old playlist file")

    # rename old playlist file
    backup = g.OLD_PLFILE + "_v1_backup"

    if os.path.isfile(backup):
        sys.exit("Error, backup exists but new playlist exists not!")

    os.rename(g.OLD_PLFILE, backup)

    # do the conversion
    for plname, plitem in old_playlists.items():

        songs = []

        for video in plitem.songs:
            v = Video(video['link'], video['title'], video['duration'])
            songs.append(v)

        g.userpl[plname] = Playlist(plname, songs)

    # save as v2
    save_to_file()


def logo(col=None, version=""):
    """ Return text logo. """
    col = col if col else random.choice((c.g, c.r, c.y, c.b, c.p, c.w))
    LOGO = col + ("""\

                88888b.d88b.  88888b.  .d8888b
                888 "888 "88b 888 "88b 88K
                888  888  888 888  888 "Y8888b.
                888  888  888 888 d88P      X88
                888  888  888 88888P"   88888P'
                              888
                              888   %s%s
                              888%s%s"""
                  % (c.w + "v" + version + " (YouTube)" if version else "",
                     col, c.w, "\n\n"))

    return LOGO + c.w if not g.debug_mode else ""


def playlists_display():
    """ Produce a list of all playlists. """
    if not g.userpl:
        g.message = F("no playlists")
        return logo(c.y) + "\n\n" if g.model.is_empty else \
            generate_songlist_display()

    maxname = max(len(a) for a in g.userpl)
    out = "      {0}Saved Playlists{1}\n".format(c.ul, c.w)
    start = "      "
    fmt = "%s%s%-3s %-" + uni(maxname + 3) + "s%s %s%-7s%s %-5s%s"
    head = (start, c.b, "ID", "Name", c.b, c.b, "Count", c.b, "Duration", c.w)
    out += "\n" + fmt % head + "\n\n"

    for v, z in enumerate(sorted(g.userpl)):
        n, p = z, g.userpl[z]
        l = fmt % (start, c.g, v + 1, n, c.w, c.y, uni(p.size), c.y,
                   p.duration, c.w) + "\n"
        out += l

    return out


def mplayer_help(short=True):
    """ Mplayer help.  """
    # pylint: disable=W1402

    volume = "[{0}9{1}] volume [{0}0{1}]"
    volume = volume if short else volume + "      [{0}ctrl-c{1}] return"
    seek = u"[{0}\u2190{1}] seek [{0}\u2192{1}]"
    pause = u"[{0}\u2193{1}] SEEK [{0}\u2191{1}]       [{0}space{1}] pause"

    if not_utf8_environment:
        seek = "[{0}<-{1}] seek [{0}->{1}]"
        pause = "[{0}DN{1}] SEEK [{0}UP{1}]       [{0}space{1}] pause"

    ret = "[{0}q{1}] %s" % ("return" if short else "next track")
    fmt = "    %-20s       %-20s"
    lines = fmt % (seek, volume) + "\n" + fmt % (pause, ret)
    return lines.format(c.g, c.w)


def fmt_time(seconds):
    """ Format number of seconds to %H:%M:%S. """
    hms = time.strftime('%H:%M:%S', time.gmtime(int(seconds)))
    H, M, S = hms.split(":")

    if H == "00":
        hms = M + ":" + S

    elif H == "01" and int(M) < 40:
        hms = uni(int(M) + 60) + ":" + S

    elif H.startswith("0"):
        hms = ":".join([H[1], M, S])

    return hms


def get_tracks_from_json(jsons):
    """ Get search results from web page. """
    try:
        items = jsons['data']['items']

    except KeyError:
        items = []

    songs = []

    for item in items:
        ytid = item['id']
        cursong = Video(ytid=ytid, title=item['title'].strip(),
                        length=int(item['duration']))

        likes = item.get('likeCount', "0")
        likes = int(re.sub(r"\D", "", likes))
        total = item.get('ratingCount', 0)
        dislikes = total - likes
        g.meta[ytid] = dict(
            rating=uni(item.get('rating', "0."))
            [:4].ljust(4, "0"),
            uploader=item['uploader'],
            category=item['category'],
            aspect=item.get('aspectRatio', "custom"),
            uploaded=yt_datetime(item['uploaded'])[1],
            likes=uni(num_repr(likes)),
            dislikes=uni(num_repr(dislikes)),
            commentCount=uni(num_repr(item.get('commentCount', 0))),
            viewCount=uni(num_repr(item.get("viewCount", 0))),
            title=item['title'],
            length=uni(fmt_time(cursong.length)))

        songs.append(cursong)

    if not items:
        dbg("got unexpected data or no search results")
        return False

    return songs


def screen_update():
    """ Display content, show message, blank screen."""
    print(g.blank_text)

    if g.content:
        xprint(g.content)

    if g.message:
        xprint(g.message)

    g.message = g.content = False


def playback_progress(idx, allsongs, repeat=False):
    """ Generate string to show selected tracks, indicate current track. """
    # pylint: disable=R0914
    # too many local variables
    cw = getxy("width")
    out = "  %s%-XXs%s%s\n".replace("XX", uni(cw - 9))
    out = out % (c.ul, "Title", "Time", c.w)
    show_key_help = (Config.PLAYER.get in ["mplayer", "mpv"]
                     and Config.SHOW_MPLAYER_KEYS.get)
    multi = len(allsongs) > 1

    for n, song in enumerate(allsongs):
        length_orig = fmt_time(song.length)
        length = " " * (8 - len(length_orig)) + length_orig
        i = uea_pad(cw - 14, song.title), length, length_orig
        fmt = (c.w, "  ", c.b, i[0], c.w, c.y, i[1], c.w)

        if n == idx:
            fmt = (c.y, "> ", c.p, i[0], c.w, c.p, i[1], c.w)
            cur = i

        out += "%s%s%s%s%s %s%s%s\n" % fmt

    out += "\n" * (3 - len(allsongs))
    pos = 8 * " ", c.y, idx + 1, c.w, c.y, len(allsongs), c.w
    playing = "{}{}{}{} of {}{}{}\n\n".format(*pos) if multi else "\n\n"
    keys = mplayer_help(short=(not multi and not repeat))
    out = out if multi else generate_songlist_display(song=allsongs[0])

    if show_key_help:
        out += "\n" + keys

    else:
        playing = "{}{}{}{} of {}{}{}\n".format(*pos) if multi else "\n"
        out += "\n" + " " * (cw - 19) if multi else ""

    fmt = playing, c.r, cur[0].strip()[:cw - 19], c.w, c.w, cur[2], c.w
    out += "%s    %s%s%s %s[%s]%s" % fmt
    out += "    REPEAT MODE" if repeat else ""
    return out


def num_repr(num):
    """ Return up to four digit string representation of a number, eg 2.6m. """
    if num <= 9999:
        return uni(num)

    def digit_count(x):
        """ Return number of digits. """
        return int(math.floor(math.log10(x)) + 1)

    digits = digit_count(num)
    sig = 3 if digits % 3 == 0 else 2
    rounded = int(round(num, int(sig - digits)))
    digits = digit_count(rounded)
    suffix = "_kmBTqXYX"[(digits - 1) // 3]
    front = 3 if digits % 3 == 0 else digits % 3

    if not front == 1:
        return uni(rounded)[0:front] + suffix

    return uni(rounded)[0] + "." + uni(rounded)[1] + suffix


def real_len(u, alt=False):
    """ Try to determine width of strings displayed with monospace font. """
    if type(u) != uni:
        u = u.decode("utf8")

    ueaw = unicodedata.east_asian_width

    if alt:
        # widths = dict(W=2, F=2, A=1, N=0.75, H=0.5)  # original
        widths = dict(N=.75, Na=1, W=2, F=2, A=1)

    else:
        widths = dict(W=2, F=2, A=1, N=1, H=0.5)

    return int(round(sum(widths.get(ueaw(char), 1) for char in u)))


def uea_trunc(num, t):
    """ Truncate to num chars taking into account East Asian width chars. """
    while real_len(t) > num:
        t = t[:-1]

    return t


def uea_pad(num, t, direction="<", notrunc=False):
    """ Right pad with spaces taking into account East Asian width chars. """
    direction = direction.strip() or "<"

    if not notrunc:
        t = uea_trunc(num, t)

    if real_len(t) < num:
        spaces = num - real_len(t)

        if direction == "<":
            t = t + (" " * spaces)

        elif direction == ">":
            t = (" " * spaces) + t

        elif direction == "^":
            right = False

            while real_len(t) < num:
                t = t + " " if right else " " + t
                right = not right

    return t


def yt_datetime(yt_date_time):
    """ Return a time object and locale formated date string. """
    time_obj = time.strptime(yt_date_time, "%Y-%m-%dT%H:%M:%S.000Z")
    locale_date = time.strftime("%x", time_obj)
    # strip first two digits of four digit year
    short_date = re.sub(r"(\d\d\D\d\d\D)20(\d\d)$", r"\1\2", locale_date)
    return time_obj, short_date


def generate_playlist_display():
    """ Generate list of playlists. """
    if not g.ytpls:
        g.message = c.r + "No playlists found!"
        return logo(c.g) + "\n\n"

    cw = getxy("width")
    fmtrow = "%s%-5s %s %-8s  %-2s%s\n"
    fmthd = "%s%-5s %-{}s %-9s %-5s%s\n".format(cw - 23)
    head = (c.ul, "Item", "Playlist", "Updated", "Count", c.w)
    out = "\n" + fmthd % head

    for n, x in enumerate(g.ytpls):
        col = (c.g if n % 2 == 0 else c.w)
        length = x.get('size') or "?"
        length = "%4s" % length
        title = x.get('title') or "unknown"
        updated = yt_datetime(x.get('updated'))[1]
        title = uea_pad(cw - 23, title)
        out += (fmtrow % (col, uni(n + 1), title, updated, uni(length), c.w))

    return out + "\n" * (5 - len(g.ytpls))


def get_user_columns():
    """ Get columns from user config, return dict. """
    total_size = 0
    user_columns = Config.COLUMNS.get
    user_columns = user_columns.replace(",", " ").split()

    defaults = {"views": dict(name="viewCount", size=4, heading="View"),
                "rating": dict(name="rating", size=4, heading="Rtng"),
                "comments": dict(name="commentCount", size=4, heading="Comm"),
                "date": dict(name="uploaded", size=8, heading="Date"),
                "user": dict(name="uploader", size=10, heading="User"),
                "likes": dict(name="likes", size=4, heading="Like"),
                "dislikes": dict(name="dislikes", size=4, heading="Dslk"),
                "category": dict(name="category", size=8, heading="Category")}

    ret = []
    for column in user_columns:
        namesize = column.split(":")
        name = namesize[0]

        if name in defaults:
            z = defaults[name]
            nm, sz, hd = z['name'], z['size'], z['heading']

            if len(namesize) == 2 and namesize[1].isdigit():
                sz = int(namesize[1])

            total_size += sz
            cw = getxy("width")
            if total_size < cw - 18:
                ret.append(dict(name=nm, size=sz, heading=hd))

    return ret


def generate_songlist_display(song=False, zeromsg=None, frmat="search"):
    """ Generate list of choices from a song list."""
    # pylint: disable=R0914
    if g.browse_mode == "ytpl":
        return generate_playlist_display()

    songs = g.model.songs or []

    if not songs:
        g.message = zeromsg or "Enter /search-term to search or [h]elp"
        return logo(c.g) + "\n\n"

    have_meta = all(x.ytid in g.meta for x in songs)
    user_columns = get_user_columns() if have_meta else []
    maxlength = max(x.length for x in songs)
    lengthsize = 8 if maxlength > 35999 else 7
    lengthsize = 5 if maxlength < 6000 else lengthsize
    reserved = 9 + lengthsize + len(user_columns)
    cw = getxy("width")
    cw -= 1
    title_size = cw - sum(1 + x['size'] for x in user_columns) - reserved
    before = [{"name": "idx", "size": 3, "heading": "Num"},
              {"name": "title", "size": title_size, "heading": "Title"}]
    after = [{"name": "length", "size": lengthsize, "heading": "Time"}]
    columns = before + user_columns + after

    for n, column in enumerate(columns):
        column['idx'] = n
        column['sign'] = "-" if not column['name'] == "length" else ""

    fmt = ["%{}{}s  ".format(x['sign'], x['size']) for x in columns]
    fmtrow = fmt[0:1] + ["%s  "] + fmt[2:]
    fmt, fmtrow = "".join(fmt).strip(), "".join(fmtrow).strip()
    titles = tuple([x['heading'][:x['size']] for x in columns])
    hrow = c.ul + fmt % titles + c.w
    out = "\n" + hrow + "\n"

    for n, x in enumerate(songs):
        col = (c.r if n % 2 == 0 else c.p) if not song else c.b
        details = {'title': x.title, "length": fmt_time(x.length)}
        details = g.meta[x.ytid].copy() if have_meta else details
        otitle = details['title']
        details['idx'] = uni(n + 1)
        details['title'] = uea_pad(columns[1]['size'], otitle)
        data = []

        for z in columns:
            fieldsize, field = z['size'], z['name']

            if len(details[field]) > fieldsize:
                details[field] = details[field][:fieldsize]

            data.append(details[field])

        line = fmtrow % tuple(data)
        col = col if not song or song != songs[n] else c.p
        line = col + line + c.w
        out += line + "\n"

    return out + "\n" * (5 - len(songs)) if not song else out


def writestatus(text, mute=False):
    """ Update status linei. """
    if not mute and Config.SHOW_STATUS.get:
        writeline(text)


def writeline(text):
    """ Print text on same line. """
    spaces = 75 - len(text)
    sys.stdout.write(" " + text + (" " * spaces) + "\r")
    sys.stdout.flush()


def list_update(item, lst, remove=False):
    """ Add or remove item from list, checking first to avoid exceptions. """
    if not remove and item not in lst:
        lst.append(item)

    elif remove and item in lst:
        lst.remove(item)


def generate_real_playerargs(song, override, failcount):
    """ Generate args for player command.

    Return args and songdata status.

    """
    # pylint: disable=R0914
    # pylint: disable=R0912
    video = Config.SHOW_VIDEO.get
    video = True if override in ("fullscreen", "window") else video
    video = False if override == "audio" else video
    m4a = not Config.PLAYER.get == "mplayer"
    q, audio, cached = failcount, not video, g.streams[song.ytid]
    stream = select_stream(cached, q=q, audio=audio, m4a_ok=m4a)

    # handle no audio stream available, or m4a with mplayer
    # by switching to video stream and suppressing video output.
    if not stream and not video or failcount and not video:
        dbg(c.r + "no audio or mplayer m4a, using video stream" + c.w)
        override = "a-v"
        video = True
        stream = select_stream(cached, q=q, audio=False, maxres=1600)

    if not stream and video:
        raise IOError("No streams available")

    if "uiressl=yes" in stream['url'] and "mplayer" in Config.PLAYER.get:
        raise IOError("%s : Sorry mplayer doesn't support this stream. "
                      "Use mpv or download it" % song.title)

    size = get_size(song.ytid, stream['url'])
    songdata = song.ytid, stream['ext'], int(size / (1024 ** 2))

    # pylint: disable=E1103
    # pylint thinks PLAYERARGS.get might be bool
    argsstr = Config.PLAYERARGS.get.strip()
    args = argsstr.split() if argsstr else []

    if known_player_set():
        pd = g.playerargs_defaults[Config.PLAYER.get]
        args.append(pd["title"])
        args.append(song.title)
        novid_arg = pd["novid"]
        fs_arg = pd["fs"]
        list_update(fs_arg, args, remove=not Config.FULLSCREEN.get)

        geometry = ""

        if Config.WINDOW_SIZE.get and "-geometry" not in argsstr:
            geometry = Config.WINDOW_SIZE.get

        if Config.WINDOW_POS.get and "-geometry" not in argsstr:
            wp = Config.WINDOW_POS.get
            xx = "+1" if "top" in wp else "-1"
            yy = "+1" if "left" in wp else "-1"
            geometry += "%s%s" % (yy, xx)

        if geometry:
            list_update(pd['geo'], args)
            list_update(geometry, args)

        # handle no audio stream available
        if override == "a-v":
            list_update(novid_arg, args)

        elif override == "fullscreen":
            list_update(fs_arg, args)

        elif override == "window":
            list_update(fs_arg, args, remove=True)

        # prevent ffmpeg issue (https://github.com/mpv-player/mpv/issues/579)
        if not video and stream['ext'] == "m4a":
            dbg("%susing ignidx flag%s", c.y, c.w)
            list_update(pd["ignidx"], args)

        if "mplayer" in Config.PLAYER.get:
            list_update("-really-quiet", args, remove=True)
            list_update("-prefer-ipv4", args)

        elif "mpv" in Config.PLAYER.get:
            list_update("--really-quiet", args, remove=True)
            msglevel = pd["msglevel"]["<0.4"]

            #  undetected (negative) version number assumed up-to-date
            if g.mpv_version[0:2] < (0, 0) or g.mpv_version[0:2] >= (0, 4):
                msglevel = pd["msglevel"][">=0.4"]

            list_update(msglevel, args)

    return [Config.PLAYER.get] + args + [stream['url']], songdata


def playsong(song, failcount=0, override=False):
    """ Play song using config.PLAYER called with args config.PLAYERARGS."""
    # pylint: disable=R0912
    if Config.NOTIFIER.get:
        subprocess.call(shlex.split(Config.NOTIFIER.get) + [song.title])

    # don't interrupt preloading:
    while song.ytid in g.preloading:
        writestatus("fetching item..")
        time.sleep(0.1)

    try:
        get_streams(song, force=failcount, callback=writestatus)

    except (IOError, URLError, HTTPError, socket.timeout) as e:
        dbg("--ioerror in playsong call to get_streams %s", uni(e))

        if "Youtube says" in uni(e):
            g.message = F('cant get track') % (song.title + " " + uni(e))
            return

        elif failcount < g.max_retries:
            dbg("--ioerror - trying next stream")
            failcount += 1
            return playsong(song, failcount=failcount, override=override)

        elif "pafy" in uni(e):
            g.message = uni(e) + " - " + song.ytid
            return

    except ValueError:
        g.message = F('track unresolved')
        dbg("----valueerror in playsong call to get_streams")
        return

    try:
        cmd, songdata = generate_real_playerargs(song, override, failcount)

    except (HTTPError) as e:

        # Fix for invalid streams (gh-65)
        dbg("----htterror in playsong call to gen_real_args %s", uni(e))
        if failcount < g.max_retries:
            failcount += 1
            return playsong(song, failcount=failcount, override=override)

    except IOError as e:
        # this may be cause by attempting to play a https stream with
        # mplayer
        # ====
        errmsg = e.message if hasattr(e, "message") else uni(e)
        g.message = c.r + uni(errmsg) + c.w
        return

    songdata = "%s; %s; %s Mb" % songdata
    writestatus(songdata)
    dbg("%splaying %s (%s)%s", c.b, song.title, failcount, c.w)
    dbg("calling %s", " ".join(cmd))
    played = launch_player(song, songdata, cmd)
    failed = not played

    if failed and failcount < g.max_retries:
        dbg(c.r + "stream failed to open" + c.w)
        dbg("%strying again (attempt %s)%s", c.r, (2 + failcount), c.w)
        writestatus("error: retrying")
        time.sleep(1.2)
        failcount += 1
        playsong(song, failcount=failcount, override=override)


def launch_player(song, songdata, cmd):
    """ Launch player application. """
    # fix for github issue 59
    if known_player_set() and mswin and sys.version_info[:2] < (3, 0):
        cmd = [x.encode("utf8", errors="replace") for x in cmd]

    try:

        if "mplayer" in Config.PLAYER.get:

            p = subprocess.Popen(cmd, shell=False, stdout=subprocess.PIPE,
                                 stderr=subprocess.STDOUT, bufsize=1)
            played = player_status(p, songdata + ";", song.length)

        elif "mpv" in Config.PLAYER.get:
            p = subprocess.Popen(cmd, shell=False, stderr=subprocess.PIPE,
                                 bufsize=1)
            played = player_status(p, songdata + ";", song.length, mpv=True)

        else:
            with open(os.devnull, "w") as devnull:
                returncode = subprocess.call(cmd, stderr=devnull)

            played = returncode == 0

        return played

    except OSError:
        g.message = F('no player') % Config.PLAYER.get
        return

    finally:
        try:
            p.terminate()  # make sure to kill mplayer if mpsyt crashes

        except (OSError, AttributeError, UnboundLocalError):
            pass


def player_status(po_obj, prefix="", songlength=0, mpv=False):
    """ Capture time progress from player output. Write status line. """
    # A: 175.6
    played_something = False
    re_mplayer = re.compile(r"A:\s*(?P<elapsed_s>\d+)\.\d\s*")
    re_mpv = re.compile(r".{,15}AV?:\s*(\d\d):(\d\d):(\d\d)")
    re_player = re_mpv if mpv else re_mplayer
    last_displayed_line = None
    buff = ''

    while po_obj.poll() is None:
        stdstream = po_obj.stderr if mpv else po_obj.stdout
        char = stdstream.read(1).decode("utf-8", errors="ignore")

        if char in '\r\n':

            m = re_player.match(buff)

            if m:
                played_something = True
                line = make_status_line(m, songlength)

                if line != last_displayed_line:
                    writestatus(prefix + (" " if prefix else "") + line)
                    last_displayed_line = line

            buff = ''

        else:
            buff += char

    return played_something


def make_status_line(match_object, songlength=0):
    """ Format progress line output.  """
    cw = getxy("width")
    progress_bar_size = cw - 50

    try:
        h, m, s = map(int, match_object.groups())
        elapsed_s = h * 3600 + m * 60 + s

    except ValueError:

        try:
            elapsed_s = int(match_object.group('elapsed_s') or '0')

        except ValueError:
            return ""

    display_s = elapsed_s
    display_h = display_m = 0

    if elapsed_s >= 60:
        display_m = display_s // 60
        display_s %= 60

        if display_m >= 100:
            display_h = display_m // 60
            display_m %= 60

    pct = (float(elapsed_s) / songlength * 100) if songlength else 0

    status_line = "%02i:%02i:%02i %s" % (
        display_h, display_m, display_s,
        ("[%.0f%%]" % pct).ljust(6)
    )

    progress = int(math.ceil(pct / 100 * progress_bar_size))
    status_line += " [%s]" % ("=" * (progress - 1) +
                              ">").ljust(progress_bar_size, ' ')

    return status_line


def _search(url, progtext, qs=None, splash=True, pre_load=True):
    """ Perform memoized url fetch, display progtext. """
    g.message = "Searching for '%s%s%s'" % (c.y, progtext, c.w)

    # attach query string if supplied
    url = url + "?" + urlencode(qs) if qs else url
    # use cached value if exists
    if url in g.url_memo:
        songs = g.url_memo[url]

    # show splash screen during fetch
    else:
        if splash:
            g.content = logo(c.b) + "\n\n"
            screen_update()

        # perform fetch
        try:
            wdata = utf8_decode(g.urlopen(url).read())
            wdata = json.loads(wdata)
            songs = get_tracks_from_json(wdata)

        except (URLError, HTTPError) as e:
            g.message = F('no data') % e
            g.content = logo(c.r)
            return

    if songs and pre_load:
        # preload first result url
        kwa = {"song": songs[0], "delay": 0}
        t = threading.Thread(target=preload, kwargs=kwa)
        t.start()

    if songs:
        # cache resuls
        add_to_url_memo(url, songs[::])
        g.model.songs = songs
        return True

    return False


def generate_search_qs(term, page, result_count=None):
    """ Return query string. """
    if not result_count:
        result_count = getxy("max_results")

    aliases = dict(relevance="relevance", date="published", rating="rating",
                   views="viewCount")
    term = utf8_encode(term)
    qs = {
        'q': term,
        'v': 2,
        'alt': 'jsonc',
        'start-index': ((page - 1) * result_count + 1) or 1,
        'safeSearch': "none",
        'max-results': result_count,
        'paid-content': "false",
        'orderby': aliases[Config.ORDER.get]
    }

    if Config.SEARCH_MUSIC.get:
        qs['category'] = "Music"

    return qs


def usersearch(q_user, page=1, splash=True):
    """ Fetch uploads by a YouTube user. """
    query = generate_search_qs(q_user, page)
    # query['orderby'] = 'published'

    if query.get('category'):
        del query['category']

    # check whether this is a search within user uploads
    if "/" in q_user:
        user, _, term = (x.strip() for x in q_user.partition("/"))
        url = "https://gdata.youtube.com/feeds/api/videos"
        query['author'], query['q'] = user, term
        msg = "Results for {1}{3}{0} (by {2}{4}{0})"
        msg = msg.format(c.w, c.y, c.y, term, user)
        termuser = tuple([c.y + x + c.w for x in (term, user)])
        progtext = "%s by %s" % termuser
        failmsg = "No matching results for %s (by %s)" % termuser

    else:
        user = q_user
        del query['q']
        url = "https://gdata.youtube.com/feeds/api/users/%s/uploads" % user
        msg = "Video uploads by %s%s%s" % (c.y, user, c.w)
        failmsg = "User %s%s%s not found" % (c.y, user, c.w)
        progtext = user

    have_results = _search(url, progtext, query)

    if have_results:
        g.browse_mode = "normal"
        g.message = msg
        g.last_opened = ""
        g.last_search_query = {"user": q_user}
        g.current_page = page
        g.content = generate_songlist_display(frmat="search")

    else:
        g.message = failmsg
        g.current_page = 1
        g.last_search_query = {}
        g.content = logo(c.r)


def related_search(vitem, page=1, splash=True):
    """ Fetch uploads by a YouTube user. """
    query = generate_search_qs(vitem.ytid, page)
    del query['q']

    if query.get('category'):
        del query['category']

    url = "https://gdata.youtube.com/feeds/api/videos/%s/related"
    url, t = url % vitem.ytid, vitem.title
    ttitle = t[:48].strip() + ".." if len(t) > 49 else t

    have_results = _search(url, ttitle, query)

    if have_results:
        g.message = "Videos related to %s%s%s" % (c.y, ttitle, c.w)
        g.last_opened = ""
        g.last_search_query = {"related": vitem}
        g.current_page = page
        g.content = generate_songlist_display(frmat="search")

    else:
        g.message = "Related to %s%s%s not found" % (c.y, vitem.ytid, c.w)
        g.content = logo(c.r)
        g.current_page = 1
        g.last_search_query = {}


def search(term, page=1, splash=True):
    """ Perform search. """
    if not term or len(term) < 2:
        g.message = c.r + "Not enough input" + c.w
        g.content = generate_songlist_display()
        return

    original_term = term
    logging.info("search for %s", original_term)
    url = "https://gdata.youtube.com/feeds/api/videos"
    query = generate_search_qs(term, page)
    have_results = _search(url, original_term, query)

    if have_results:
        g.message = "Search results for %s%s%s" % (c.y, original_term, c.w)
        g.last_opened = ""
        g.last_search_query = {"term": original_term}
        g.browse_mode = "normal"
        g.current_page = page
        g.content = generate_songlist_display(frmat="search")

    else:
        g.message = "Found nothing for %s%s%s" % (c.y, term, c.w)
        g.content = logo(c.r)
        g.current_page = 1
        g.last_search_query = {}


def user_pls(user, page=1, splash=True):
    """ Retrieve use playlists. """
    user = {"is_user": True, "term": user}
    return pl_search(user, page=page, splash=splash)


def pl_search(term, page=1, splash=True, is_user=False):
    """ Search for YouTube playlists.

    term can be query str or dict indicating user playlist search.

    """
    if not term or len(term) < 2:
        g.message = c.r + "Not enough input" + c.w
        g.content = generate_songlist_display()
        return

    if isinstance(term, dict):
        is_user = term["is_user"]
        term = term["term"]

    # generate url base on whether this is a user playlist search
    x = "/users/%s/playlists?" % term if is_user else "/playlists/snippets?"
    url = "https://gdata.youtube.com/feeds/api%s" % x
    prog = "user: " + term if is_user else term
    logging.info("playlist search for %s", prog)
    max_results = getxy("max_results")
    start = (page - 1) * max_results or 1
    qs = {"start-index": start,
          "max-results": max_results, "v": 2, 'alt': 'jsonc'}

    # modify query string based on whether this is a user playlst search.
    if not is_user:
        qs["q"] = term

    url += urlencode(qs)

    if url in g.url_memo:
        playlists = g.url_memo[url]

    else:
        g.content = logo(c.g)
        g.message = "Searching playlists for %s" % c.y + prog + c.w
        screen_update()
        try:
            wpage = utf8_decode(g.urlopen(url).read())
            pldata = json.loads(wpage)
            playlists = get_pl_from_json(pldata)
        except HTTPError:
            playlists = None

    if playlists:
        add_to_url_memo(url, playlists[::])
        g.last_search_query = {"playlists": {"term": term, "is_user": is_user}}
        g.browse_mode = "ytpl"
        g.current_page = page
        g.ytpls = playlists
        g.message = "Playlist results for %s" % c.y + prog + c.w
        g.content = generate_playlist_display()

    else:
        g.message = "No playlists found for: %s" % c.y + prog + c.w
        g.content = generate_songlist_display(zeromsg=g.message)


def get_pl_from_json(pldata):
    """ Process json playlist data. """
    try:
        items = pldata['data']['items']

    except KeyError:
        items = []

    results = []

    for item in items:
        results.append(dict(
            link=item.get("id"),
            size=item.get("size"),
            title=item.get("title"),
            author=item.get("author"),
            created=item.get("created"),
            updated=item.get("updated"),
            description=item.get("description")))

    return results


def paginate(items, pagesize, spacing=2, delim_fn=None):
    """ Paginate items to fit in pagesize.

    item size is defined by delim_fn.

    """
    def dfn(x):
        """ Count lines. """
        return sum(1 for char in x if char == "\n")

    delim_fn = dfn or delim_fn
    pages = []
    currentpage = []
    roomleft = pagesize

    for item in items:
        itemsize = delim_fn(item) + spacing

        # check for oversized item, fit it on a page of its own
        if itemsize > pagesize:

            # but first end current page if has content
            if len(currentpage):
                pages.append(currentpage)

            # add large item on its own page
            pages.append([item])
            roomleft = pagesize
            currentpage = []

        else:

            # item is smaller than one page
            if itemsize < roomleft:
                # is there room on this page?, yes, fit it in
                currentpage.append(item)
                roomleft = roomleft - itemsize

            else:
                # no room on this page, start a new page
                pages.append(currentpage)
                currentpage = [item]
                roomleft = pagesize - itemsize

    # add final page if it has content
    if len(currentpage):
        pages.append(currentpage)

    return pages


def add_to_url_memo(key, value):
    """ Add to url memo, ensure url memo doesn't get too big. """
    g.url_memo[key] = value

    while len(g.url_memo) > 300:
        g.url_memo.popitem(last=False)


def fetch_comments(item):
    """ Fetch comments for item using gdata. """
    # pylint: disable=R0912
    # pylint: disable=R0914
    cw, ch, _ = getxy()
    ch = max(ch, 10)
    ytid, title = item.ytid, item.title
    # G = lambda x: c.g + x + c.w
    # y = lambda x: c.y + x + c.w
    # dbg("%sFetching coments for %s%s", c.y, y(ytid), c.w)
    dbg("%sFetching coments for %s%s", c.c("y", ytid))
    # writestatus("Fetching comments for %s" % y(title[:55]))
    writestatus("Fetching comments for %s" % c.c("y", title[:55]))
    url = ("https://gdata.youtube.com/feeds/api/videos/%s/comments?alt="
           "json&v=2&orderby=published&max-results=50" % ytid)

    if url not in g.url_memo:

        try:
            raw = utf8_decode(g.urlopen(url).read())
            add_to_url_memo(url, raw)

        except HTTPError:
            g.message = "No comments for %s" % item.title[:50]
            g.content = generate_songlist_display()
            return

    else:
        raw = g.url_memo[url]

    jsdata = json.loads(raw)
    coms = jsdata['feed'].get('entry', [])
    coms = [x for x in coms if x['content']['$t'].strip()]  # skip blanks

    if not len(coms):
        g.message = "No comments for %s" % item.title[:50]
        g.content = generate_songlist_display()
        return

    items = []

    for n, com in enumerate(coms, 1):
        poster = com['author'][0]['name']['$t']
        date = time.strftime("%c", yt_datetime(com['published']['$t'])[0])
        text = com['content']['$t']
        cid = ("%s/%s" % (n, len(coms)))
        out = ("%s %-35s %s\n" % (cid, c.c("g", poster), date))
        out += c.c("y", text.strip())
        items.append(out)

    cw = Config.CONSOLE_WIDTH.get

    def plain(x):
        """ Remove formatting. """
        return x.replace(c.y, "").replace(c.w, "").replace(c.g, "")

    def linecount(x):
        """ Return number of newlines. """
        return sum(1 for char in x if char == "\n")

    def longlines(x):
        """ Return number of oversized lines. """
        return sum(len(plain(line)) // cw for line in x.split("\n"))

    def linecounter(x):
        """ Return amount of space required. """
        return linecount(x) + longlines(x)

    pagenum = 0
    pages = paginate(items, pagesize=ch, delim_fn=linecounter)

    while True and 0 <= pagenum < len(pages):
        pagecounter = "Page %s/%s" % (pagenum + 1, len(pages))
        page = pages[pagenum]
        pagetext = ("\n\n".join(page)).strip()
        content_length = linecount(pagetext) + longlines(pagetext)
        blanks = "\n" * (-2 + ch - content_length)
        g.content = pagetext + blanks
        screen_update()
        print("%s : Use [Enter] for next, [p] for previous, [q] to return:"
              % pagecounter, end="")
        v = xinput()

        if v == "p":
            pagenum -= 1

        elif not v:
            pagenum += 1

        else:
            break

    g.content = generate_songlist_display()


def comments(number):
    """ Receive use request to view comments. """
    if g.browse_mode == "normal":
        item = g.model.songs[int(number) - 1]
        fetch_comments(item)

    else:
        g.content = generate_songlist_display()
        g.message = "Comments only available for video items"


def _make_fname(song, ext=None, av=None, subdir=None):
    """" Create download directory, generate filename. """
    # pylint: disable=E1103
    # Instance of 'bool' has no 'extension' member (some types not inferable)
    ddir = os.path.join(Config.DDIR.get, subdir) if subdir else Config.DDIR.get
    if not os.path.exists(ddir):
        os.makedirs(ddir)

    streams = get_streams(song)

    if ext:
        extension = ext

    else:
        stream = select_stream(streams, 0, audio=av == "audio", m4a_ok=True)
        extension = stream['ext']

    # filename = song.title[:59] + "." + extension
    filename = song.title + "." + extension
    filename = os.path.join(ddir, mswinfn(filename.replace("/", "-")))
    return filename


def _download(song, filename, url=None, audio=False):
    """ Download file, show status, return filename. """
    # pylint: disable=R0914
    # too many local variables
    # Instance of 'bool' has no 'url' member (some types not inferable)

    if not Config.OVERWRITE.get:
        if os.path.exists(filename):
            print("File exists. Skipping %s%s%s ..\n" % (c.r, filename, c.w))
            time.sleep(0.2)
            return filename

    print("Downloading to %s%s%s ..\n" % (c.r, filename, c.w))
    status_string = ('  {0}{1:,}{2} Bytes [{0}{3:.2%}{2}] received. Rate: '
                     '[{0}{4:4.0f} kbps{2}].  ETA: [{0}{5:.0f} secs{2}]')

    if not url:
        streams = get_streams(song)
        stream = select_stream(streams, 0, audio=audio, m4a_ok=True)
        url = stream['url']

    resp = g.urlopen(url)
    total = int(resp.info()['Content-Length'].strip())
    chunksize, bytesdone, t0 = 16384, 0, time.time()
    outfh = open(filename, 'wb')

    while True:
        chunk = resp.read(chunksize)
        outfh.write(chunk)
        elapsed = time.time() - t0
        bytesdone += len(chunk)
        rate = (bytesdone / 1024) / elapsed
        eta = (total - bytesdone) / (rate * 1024)
        stats = (c.y, bytesdone, c.w, bytesdone * 1.0 / total, rate, eta)

        if not chunk:
            outfh.close()
            break

        status = status_string.format(*stats)
        sys.stdout.write("\r" + status + ' ' * 4 + "\r")
        sys.stdout.flush()

    return filename


def _bi_range(start, end):
    """
    Inclusive range function, works for reverse ranges.

    eg. 5,2 returns [5,4,3,2] and 2, 4 returns [2,3,4]

    """
    if start == end:
        return (start,)

    elif end < start:
        return reversed(range(end, start + 1))

    else:
        return range(start, end + 1)


def _parse_multi(choice, end=None):
    """ Handle ranges like 5-9, 9-5, 5- and -5. Return list of ints. """
    end = end or uni(g.model.size)
    pattern = r'(?<![-\d])(\d+-\d+|-\d+|\d+-|\d+)(?![-\d])'
    items = re.findall(pattern, choice)
    alltracks = []

    for x in items:

        if x.startswith("-"):
            x = "1" + x

        elif x.endswith("-"):
            x = x + uni(end)

        if "-" in x:
            nrange = x.split("-")
            startend = map(int, nrange)
            alltracks += _bi_range(*startend)

        else:
            alltracks.append(int(x))

    return alltracks


def _get_near_name(begin, items):
    """ Return the closest matching playlist name that starts with begin. """
    for name in sorted(items):
        if name.lower().startswith(begin.lower()):
            break

    else:
        return begin

    return name


def play_pl(name):
    """ Play a playlist by name. """
    if name.isdigit():
        name = int(name)
        name = sorted(g.userpl)[name - 1]

    saved = g.userpl.get(name)

    if not saved:
        name = _get_near_name(name, g.userpl)
        saved = g.userpl.get(name)

    if saved:
        g.model.songs = list(saved.songs)
        play_all("", "", "")

    else:
        g.message = F("pl not found") % name
        g.content = playlists_display()


def save_last():
    """ Save command with no playlist name. """
    if g.last_opened:
        open_save_view("save", g.last_opened)

    else:
        saveas = ""

        # save using artist name in postion 1
        if not g.model.is_empty:
            saveas = g.model.songs[0].title[:18].strip()
            saveas = re.sub(r"[^-\w]", "-", saveas, re.UNICODE)

        # loop to find next available name
        post = 0

        while g.userpl.get(saveas):
            post += 1
            saveas = g.model.songs[0].title[:18].strip() + "-" + uni(post)

        open_save_view("save", saveas)


def open_save_view(action, name):
    """ Open, save or view a playlist by name.  Get closest name match. """
    if action == "open" or action == "view":

        saved = g.userpl.get(name)

        if not saved:
            name = _get_near_name(name, g.userpl)
            saved = g.userpl.get(name)

        if saved and action == "open":
            g.browse_mode = "normal"
            g.model.songs = g.active.songs = list(saved.songs)
            g.message = F("pl loaded") % name
            g.last_opened = name
            g.last_search_query = {}
            # g.content = generate_songlist_display()
            g.content = generate_songlist_display(frmat=None)
            kwa = {"song": g.model.songs[0], "delay": 0}
            t = threading.Thread(target=preload, kwargs=kwa)
            t.start()

        elif saved and action == "view":
            g.browse_mode = "normal"
            g.last_search_query = {}
            g.model.songs = list(saved.songs)
            g.message = F("pl viewed") % name
            g.last_opened = ""
            g.content = generate_songlist_display(frmat=None)
            # g.content = generate_songlist_display()
            kwa = {"song": g.model.songs[0], "delay": 0}
            t = threading.Thread(target=preload, kwargs=kwa)
            t.start()

        elif not saved and action in "view open".split():
            g.message = F("pl not found") % name
            g.content = playlists_display()

    elif action == "save":

        if not g.model.songs:
            g.message = "Nothing to save. " + F('advise search')
            g.content = generate_songlist_display()

        else:
            name = name.replace(" ", "-")
            g.userpl[name] = Playlist(name, list(g.model.songs))
            g.message = F('pl saved') % name
            save_to_file()
            g.content = generate_songlist_display(frmat=None)


def open_view_bynum(action, num):
    """ Open or view a saved playlist by number. """
    srt = sorted(g.userpl)
    name = srt[int(num) - 1]
    open_save_view(action, name)


def songlist_rm_add(action, songrange):
    """ Remove or add tracks. works directly on user input. """
    selection = _parse_multi(songrange)

    if action == "add":

        for songnum in selection:
            g.active.songs.append(g.model.songs[songnum - 1])

        d = g.active.duration
        g.message = F('added to pl') % (len(selection), g.active.size, d)

    elif action == "rm":
        selection = list(reversed(sorted(list(set(selection)))))
        removed = uni(tuple(reversed(selection))).replace(",", "")

        for x in selection:
            g.model.songs.pop(x - 1)

        g.message = F('songs rm') % (len(selection), removed)

    g.content = generate_songlist_display()


def down_many(dltype, choice, subdir=None):
    """ Download multiple items. """
    choice = _parse_multi(choice)
    choice = list(set(choice))
    downsongs = [g.model.songs[int(x) - 1] for x in choice]
    temp = g.model.songs[::]
    g.model.songs = downsongs[::]
    count = len(downsongs)
    av = "audio" if dltype.startswith("da") else "video"
    msg = ""

    def handle_error(message):
        """ Handle error in download. """
        g.message = message
        g.content = disp
        screen_update()
        time.sleep(2)
        g.model.songs.pop(0)

    try:
        for song in downsongs:
            disp = generate_songlist_display()
            title = "Download Queue (%s):%s\n\n" % (av, c.w)
            disp = re.sub(r"(Item\s*?Title.*?\n)", title, disp)
            g.content = disp
            screen_update()

            try:
                filename = _make_fname(song, None, av=av, subdir=subdir)

            except IOError as e:
                handle_error("Error for %s: %s" % (song.title, uni(e)))
                count -= 1
                continue

            except KeyError:
                handle_error("No audio track for %s" % song.title)
                count -= 1
                continue

            try:
                _download(song, filename, url=None, audio=av == "audio")

            except HTTPError:
                handle_error("HTTP Error for %s" % song.title)
                count -= 1
                continue

            g.model.songs.pop(0)
            msg = "Downloaded %s items" % count
            g.message = "Downloaded " + c.g + song.title + c.w

    except KeyboardInterrupt:
        msg = "Downloads interrupted!"

    finally:
        g.model.songs = temp[::]
        g.message = msg
        g.content = generate_songlist_display()


def down_plist(dltype, parturl):
    """ Download YouTube playlist. """
    plist(parturl, pagenum=1, splash=True, dumps=True)
    title = g.pafy_pls[parturl]['title']
    subdir = mswinfn(title.replace("/", "-"))
    down_many(dltype, "1-", subdir=subdir)


def down_user_pls(dltype, user):
    """ Download all user playlists. """
    user_pls(user)
    for pl in g.ytpls:
        down_plist(dltype, pl.get('link'))

    return


def play(pre, choice, post=""):
    """ Play choice.  Use repeat/random if appears in pre/post. """
    # pylint: disable=R0914
    # too many local variables

    if g.browse_mode == "ytpl":

        if choice.isdigit():
            return plist(g.ytpls[int(choice) - 1]['link'])

        else:
            g.message = "Invalid playlist selection: %s" % c.y + choice + c.w
            g.content = generate_songlist_display()
            return

    if not g.model.songs:
        g.message = c.r + "There are no tracks to select" + c.w
        g.content = g.content or generate_songlist_display()

    else:
        shuffle = "shuffle" in pre + post
        repeat = "repeat" in pre + post
        novid = "-a" in pre + post
        fs = "-f" in pre + post
        nofs = "-w" in pre + post

        if (novid and fs) or (novid and nofs) or (nofs and fs):
            raise IOError("Conflicting override options specified")

        override = False
        override = "audio" if novid else override
        override = "fullscreen" if fs else override
        override = "window" if nofs else override

        selection = _parse_multi(choice)
        songlist = [g.model.songs[x - 1] for x in selection]

        # cache next result of displayed items
        # when selecting a single item
        if len(songlist) == 1:
            chosen = selection[0] - 1

            if len(g.model.songs) > chosen + 1:
                nx = g.model.songs[chosen + 1]
                kwa = {"song": nx, "override": override}
                t = threading.Thread(target=preload, kwargs=kwa)
                t.start()

        play_range(songlist, shuffle, repeat, override)


def play_all(pre, choice, post=""):
    """ Play all tracks in model (last displayed). shuffle/repeat if req'd."""
    options = pre + choice + post
    play(options, "1-" + uni(len(g.model.songs)))


def ls():
    """ List user saved playlists. """
    if not g.userpl:
        g.message = F('no playlists')
        g.content = g.content or generate_songlist_display(zeromsg=g.message)

    else:
        g.content = playlists_display()
        g.message = F('pl help')


def vp():
    """ View current working playlist. """
    if g.active.is_empty:
        txt = F('advise search') if g.model.is_empty else F('advise add')
        g.message = F('pl empty') + " " + txt

    else:
        g.browse_mode = "normal"
        g.model.songs = g.active.songs
        g.message = F('current pl')

    g.content = generate_songlist_display(zeromsg=g.message)


def preload(song, delay=2, override=False):
    """  Get streams (runs in separate thread). """
    if g.preload_disabled:
        return

    ytid = song.ytid
    g.preloading.append(ytid)
    time.sleep(delay)
    video = Config.SHOW_VIDEO.get
    video = True if override in ("fullscreen", "window") else video
    video = False if override == "audio" else video

    try:
        stream = get_streams(song)
        m4a = not Config.PLAYER.get == "mplayer"
        stream = select_stream(stream, audio=not video, m4a_ok=m4a)

        if not stream and not video:
            # preload video stream, no audio available
            stream = select_stream(g.streams[ytid], audio=False)

        get_size(ytid, stream['url'], preloading=True)

    except (ValueError, AttributeError, IOError) as e:
        dbg(e)  # Fail silently on preload

    finally:
        g.preloading.remove(song.ytid)


def reset_terminal():
    """ Reset terminal control character and modes for non Win OS's. """
    if not mswin:
        subprocess.call(["tset", "-c"])


def play_range(songlist, shuffle=False, repeat=False, override=False):
    """ Play a range of songs, exit cleanly on keyboard interrupt. """
    if shuffle:
        random.shuffle(songlist)

    if not repeat:

        for n, song in enumerate(songlist):
            g.content = playback_progress(n, songlist, repeat=False)

            if not g.command_line:
                screen_update()

            hasnext = len(songlist) > n + 1

            if hasnext:
                nex = songlist[n + 1]
                kwa = {"song": nex, "override": override}
                t = threading.Thread(target=preload, kwargs=kwa)
                t.start()

            try:
                playsong(song, override=override)

            except KeyboardInterrupt:
                logging.info("Keyboard Interrupt")
                print(c.w + "Stopping...                          ")
                reset_terminal()
                g.message = c.y + "Playback halted" + c.w
                break

    elif repeat:

        while True:
            try:
                for n, song in enumerate(songlist):
                    g.content = playback_progress(n, songlist, repeat=True)
                    screen_update()
                    hasnext = len(songlist) > n + 1

                    if hasnext:
                        nex = songlist[n + 1]
                        kwa = {"song": nex, "override": override}
                        t = threading.Thread(target=preload, kwargs=kwa)
                        t.start()

                    playsong(song, override=override)
                    g.content = generate_songlist_display()

            except KeyboardInterrupt:
                print(c.w + "Stopping...                          ")
                reset_terminal()
                g.message = c.y + "Playback halted" + c.w
                break

    g.content = generate_songlist_display()


def show_help(choice):
    """ Print help message. """
    helps = {"download": ("playback dl listen watch show repeat playing"
                          "show_video playurl dlurl d da dv all *"
                          " play".split()),

             "invoke": "command commands mpsyt invocation".split(),

             "search": ("user userpl pl pls r n p url album "
                        "editing result results related remove swop".split()),

             "edit": ("editing manupulate manipulating rm mv sw edit move "
                      "swap shuffle".split()),

             "tips": ("undump dump -f -w -a adv advanced".split(" ")),

             "basic": ("basic comment basics c copy clipboard comments u "
                       "i".split()),

             "config": ("set checkupdate colours colors ddir directory player "
                        "arguments args playerargs music search_music keys "
                        "status show_status show_video video configuration "
                        "fullscreen full screen folder player mpv mplayer"
                        " settings default reset configure audio results "
                        "max_results size lines rows height window "
                        "position window_pos quality resolution max_res "
                        "columns width console overwrite".split()),

             "playlists": ("save rename delete move rm ls mv sw add vp open"
                           " view".split())}

    for topic, aliases in helps.items():

        if choice in aliases:
            choice = topic
            break

    choice = "menu" if not choice else choice
    out, all_help = "", g.helptext
    help_names = [x[0] for x in all_help]
    choice = _get_near_name(choice, help_names)

    def indent(x):
        """ Indent. """
        return "\n  ".join(x.split("\n"))

    if choice == "menu" or choice not in help_names:
        out += "  %sHelp Topics%s" % (c.ul, c.w)
        out += F('help topic', 2, 1)

        for x in all_help:
            out += ("\n%s     %-10s%s : %s" % (c.y, x[0], c.w, x[1]))

        out += "\n"
        g.content = out

    else:
        choice = help_names.index(choice)
        g.content = indent(all_help[choice][2])


def quits(showlogo=True):
    """ Exit the program. """
    if has_readline:
        readline.write_history_file(g.READLINE_FILE)
        dbg("Saved history file")

    savecache()

    msg = g.blank_text + logo(c.r, version=__version__) if showlogo else ""
    vermsg = ""
    print(msg + F("exitmsg", 2))

    if Config.CHECKUPDATE.get and showlogo:
        try:
            url = "https://github.com/np1/mps-youtube/raw/master/VERSION"
            v = utf8_decode(g.urlopen(url).read())
            v = re.search(r"^version\s*([\d\.]+)\s*$", v, re.MULTILINE)
            if v:
                v = v.group(1)
                if v > __version__:
                    vermsg += "\nA newer version is available (%s)\n" % v
        except (URLError, HTTPError, socket.timeout):
            pass

    print(vermsg)
    sys.exit()


def get_dl_data(song, mediatype="any"):
    """ Get filesize and metadata for all streams, return dict. """
    def mbsize(x):
        """ Return size in MB. """
        return uni(int(x / (1024 ** 2)))

    p = get_pafy(song)
    dldata = []
    text = " [Fetching stream info] >"
    streams = [x for x in p.allstreams]

    if mediatype == "audio":
        streams = [x for x in p.audiostreams]

    l = len(streams)
    for n, stream in enumerate(streams):
        sys.stdout.write(text + "-" * n + ">" + " " * (l - n - 1) + "<\r")
        sys.stdout.flush()

        try:
            size = mbsize(stream.get_filesize())

        except TypeError:
            dbg(c.r + "---Error getting stream size" + c.w)
            size = 0

        item = {'mediatype': stream.mediatype,
                'size': size,
                'ext': stream.extension,
                'quality': stream.quality,
                'notes': getattr(stream, "notes", ""),  # getattr for backward
                                                        # pafy compatibility
                'url': stream.url}

        dldata.append(item)

    writestatus("")
    return dldata, p


def menu_prompt(model, prompt=" > ", rows=None, header=None, theading=None,
                footer=None, force=0):
    """ Generate a list of choice, returns item from model. """
    content = ""

    for x in header, theading, rows, footer:
        if type(x) == list:

            for line in x:
                content += line + "\n"

        elif type(x) == str:
            content += x + "\n"

    g.content = content
    screen_update()

    choice = xinput(prompt)

    if choice in model:
        return model[choice]

    elif force:
        return menu_prompt(model, prompt, rows, header, theading, footer,
                           force)

    elif not choice.strip():
        return False, False

    else:  # unrecognised input
        return False, "abort"


def prompt_dl(song):
    """ Prompt user do choose a stream to dl.  Return (url, extension). """
    # pylint: disable=R0914
    dl_data, p = get_dl_data(song)
    dl_text = gen_dl_text(dl_data, song, p)

    model = [x['url'] for x in dl_data]
    ed = enumerate(dl_data)
    model = {uni(n + 1): (x['url'], x['ext']) for n, x in ed}
    url, ext = menu_prompt(model, "Download number: ", *dl_text)
    url2 = ext2 = None

    muxapp = has_exefile("avconv") or has_exefile("ffmpeg")
    if ext == "m4v" and muxapp:
        dl_data, p = get_dl_data(song, mediatype="audio")
        dl_text = gen_dl_text(dl_data, song, p)
        au_choices = "1" if len(dl_data) == 1 else "1-%s" % len(dl_data)
        footer = [F('-audio'), F('select mux') % au_choices]
        dl_text = tuple(dl_text[0:3]) + (footer,)
        aext = ("ogg", "m4a")
        model = [x['url'] for x in dl_data if x['ext'] in aext]
        ed = enumerate(dl_data)
        model = {uni(n + 1): (x['url'], x['ext']) for n, x in ed}
        prompt = "Audio stream: "
        url2, ext2 = menu_prompt(model, prompt, *dl_text)

    return url, ext, url2, ext2


def gen_dl_text(ddata, song, p):
    """ Generate text for dl screen. """
    hdr = []
    hdr.append("  %s%s%s" % (c.r, song.title, c.w))
    author = utf8_decode(p.author)
    hdr.append(c.r + "  Uploaded by " + author + c.w)
    hdr.append("  [" + fmt_time(song.length) + "]")
    hdr.append("")

    heading = tuple("Item Format Quality Media Size Notes".split())
    fmt = "  {0}%-6s %-8s %-13s %-7s   %-5s   %-16s{1}"
    heading = [fmt.format(c.w, c.w) % heading]
    heading.append("")

    content = []

    for n, d in enumerate(ddata):
        row = (n + 1, d['ext'], d['quality'], d['mediatype'], d['size'],
               d['notes'])
        fmt = "  {0}%-6s %-8s %-13s %-7s %5s Mb   %-16s{1}"
        row = fmt.format(c.g, c.w) % row
        content.append(row)

    content.append("")

    footer = "Select [%s1-%s%s] to download or [%sEnter%s] to return"
    footer = [footer % (c.y, len(content) - 1, c.w, c.y, c.w)]
    return(content, hdr, heading, footer)


def download(dltype, num):
    """ Download a track or playlist by menu item number. """
    # This function needs refactoring!
    # pylint: disable=R0912
    # pylint: disable=R0914
    if g.browse_mode == "ytpl" and dltype in ("da", "dv"):
        plid = g.ytpls[int(num) - 1]["link"]
        plist(plid, pagenum=1, splash=True, dumps=True)
        title = g.pafy_pls[plid]['title']
        subdir = mswinfn(title.replace("/", "-"))
        down_many(dltype, "1-", subdir=subdir)
        return

    elif g.browse_mode == "ytpl":
        g.message = "Use da or dv to specify audio / video playlist download"
        g.message = c.y + g.message + c.w
        g.content = generate_songlist_display()
        return

    elif g.browse_mode != "normal":
        g.message = "Download must refer to a specific video item"
        g.message = c.y + g.message + c.w
        g.content = generate_songlist_display()
        return

    writestatus("Fetching video info...")
    song = (g.model.songs[int(num) - 1])
    best = dltype.startswith("dv") or dltype.startswith("da")

    if not best:

        try:
            # user prompt for download stream
            url, ext, url_au, ext_au = prompt_dl(song)

        except KeyboardInterrupt:
            g.message = c.r + "Download aborted!" + c.w
            g.content = generate_songlist_display()
            return

        if not url or ext_au == "abort":
            # abort on invalid stream selection
            g.content = generate_songlist_display()
            g.message = "%sNo download selected / invalid input%s" % (c.y, c.w)
            return

        else:
            # download user selected stream(s)
            filename = _make_fname(song, ext)
            args = (song, filename, url)
            kwargs = {}

            if url_au and ext_au:
                filename_au = _make_fname(song, ext_au)
                args_au = (song, filename_au, url_au)

    elif best:
        # set updownload without prompt
        url_au = None
        av = "audio" if dltype.startswith("da") else "video"
        audio = av == "audio"
        filename = _make_fname(song, None, av=av)
        args = (song, filename)
        kwargs = dict(url=None, audio=audio)

    try:
        # perform download(s)
        dl_filenames = [args[1]]
        f = _download(*args, **kwargs)
        g.message = "Downloaded " + c.g + f + c.w

        if url_au:
            dl_filenames += [args_au[1]]
            _download(*args_au, **kwargs)

    except KeyboardInterrupt:
        g.message = c.r + "Download halted!" + c.w

        try:
            for downloaded in dl_filenames:
                os.remove(downloaded)

        except IOError:
            pass

    if url_au:
        # multiplex
        muxapp = has_exefile("avconv") or has_exefile("ffmpeg")
        mux_cmd = "APP -i VIDEO -i AUDIO -c copy OUTPUT".split()
        mux_cmd = "%s -i %s -i %s -c copy %s"
        mux_cmd = [muxapp, "-i", args[1], "-i", args_au[1], "-c",
                   "copy", args[1][:-3] + "mp4"]

        try:
            subprocess.call(mux_cmd)
            g.message = "Saved to :" + c.g + mux_cmd[7] + c.w
            os.remove(args[1])
            os.remove(args_au[1])

        except KeyboardInterrupt:
            g.message = "Audio/Video multiplex aborted!"

    g.content = generate_songlist_display()


def prompt_for_exit():
    """ Ask for exit confirmation. """
    g.message = c.r + "Press ctrl-c again to exit" + c.w
    g.content = generate_songlist_display()
    screen_update()

    try:
        userinput = xinput(c.r + " > " + c.w)

    except (KeyboardInterrupt, EOFError):
        quits(showlogo=False)

    return userinput


def playlist_remove(name):
    """ Delete a saved playlist by name - or purge working playlist if *all."""
    if name.isdigit() or g.userpl.get(name):

        if name.isdigit():
            name = int(name) - 1
            name = sorted(g.userpl)[name]

        del g.userpl[name]
        g.message = "Deleted playlist %s%s%s" % (c.y, name, c.w)
        g.content = playlists_display()
        save_to_file()

    else:
        g.message = F('pl not found advise ls') % name
        g.content = playlists_display()


def songlist_mv_sw(action, a, b):
    """ Move a song or swap two songs. """
    i, j = int(a) - 1, int(b) - 1

    if action == "mv":
        g.model.songs.insert(j, g.model.songs.pop(i))
        g.message = F('song move') % (g.model.songs[j].title, b)

    elif action == "sw":
        g.model.songs[i], g.model.songs[j] = g.model.songs[j], g.model.songs[i]
        g.message = F('song sw') % (min(a, b), max(a, b))

    g.content = generate_songlist_display()


def playlist_add(nums, playlist):
    """ Add selected song nums to saved playlist. """
    nums = _parse_multi(nums)

    if not g.userpl.get(playlist):
        playlist = playlist.replace(" ", "-")
        g.userpl[playlist] = Playlist(playlist)

    for songnum in nums:
        g.userpl[playlist].songs.append(g.model.songs[songnum - 1])
        dur = g.userpl[playlist].duration
        f = (len(nums), playlist, g.userpl[playlist].size, dur)
        g.message = F('added to saved pl') % f

    if nums:
        save_to_file()

    g.content = generate_songlist_display()


def playlist_rename_idx(_id, name):
    """ Rename a playlist by ID. """
    _id = int(_id) - 1
    playlist_rename(sorted(g.userpl)[_id] + " " + name)


def playlist_rename(playlists):
    """ Rename a playlist using mv command. """
    # Deal with old playlist names that permitted spaces
    a, b = "", playlists.split(" ")
    while a not in g.userpl:
        a = (a + " " + (b.pop(0))).strip()
        if not b and a not in g.userpl:
            g.message = F('no pl match for rename')
            g.content = g.content or playlists_display()
            return

    b = "-".join(b)
    g.userpl[b] = Playlist(b)
    g.userpl[b].songs = list(g.userpl[a].songs)
    playlist_remove(a)
    g.message = F('pl renamed') % (a, b)
    save_to_file()


def add_rm_all(action):
    """ Add all displayed songs to current playlist.

    remove all displayed songs from view.

    """
    if action == "rm":
        for n in reversed(range(0, len(g.model.songs))):
            g.model.songs.pop(n)
        g.message = c.b + "Cleared all songs" + c.w
        g.content = generate_songlist_display()

    elif action == "add":
        size = g.model.size
        songlist_rm_add("add", "-" + uni(size))


def nextprev(np):
    """ Get next / previous search results. """
    glsq = g.last_search_query
    content = g.model.songs

    if "user" in g.last_search_query:
        function, query = usersearch, glsq['user']

    elif "related" in g.last_search_query:
        function, query = related_search, glsq['related']

    elif "term" in g.last_search_query:
        function, query = search, glsq['term']

    elif "playlists" in g.last_search_query:
        function, query = pl_search, glsq['playlists']
        content = g.ytpls

    elif "playlist" in g.last_search_query:
        function, query = plist, glsq['playlist']

    good = False

    if np == "n":
        max_results = getxy("max_results")
        if len(content) == max_results and glsq:
            g.current_page += 1
            good = True

    elif np == "p":
        if g.current_page > 1 and g.last_search_query:
            g.current_page -= 1
            good = True

    if good:
        function(query, g.current_page, splash=True)
        g.message += " : page %s" % g.current_page

    else:
        norp = "next" if np == "n" else "previous"
        g.message = "No %s items to display" % norp

    g.content = generate_songlist_display(frmat="search")


def user_more(num):
    """ Show more videos from user of vid num. """
    if g.browse_mode != "normal":
        g.message = "User uploads must refer to a specific video item"
        g.message = c.y + g.message + c.w
        g.content = generate_songlist_display()
        return

    item = g.model.songs[int(num) - 1]
    p = get_pafy(item)
    user = p.username
    usersearch(user)


def related(num):
    """ Show videos related to to vid num. """
    if g.browse_mode != "normal":
        g.message = "Related items must refer to a specific video item"
        g.message = c.y + g.message + c.w
        g.content = generate_songlist_display()
        return

    item = g.model.songs[int(num) - 1]
    related_search(item)


def clip_copy(num):
    """ Copy item to clipboard. """
    if g.browse_mode == "ytpl":

        p = g.ytpls[int(num) - 1]
        link = "https://youtube.com/playlist?list=%s" % p['link']

    elif g.browse_mode == "normal":
        item = (g.model.songs[int(num) - 1])
        link = "https://youtube.com/watch?v=%s" % item.ytid

    else:
        g.message = "clipboard copy not valid in this mode"
        g.content = generate_songlist_display()
        return

    if has_xerox:

        try:
            xerox.copy(link)
            g.message = c.y + link + c.w + " copied"
            g.content = generate_songlist_display()

        except xerox.base.ToolNotFound as e:
            print(link)
            print("Error - couldn't copy to clipboard.")
            print(e.__doc__)
            print("")
            xinput("Press Enter to continue.")
            g.content = generate_songlist_display()

    else:
        g.message = "xerox module must be installed for clipboard support\n"
        g.message += "see https://pypi.python.org/pypi/xerox/"
        g.content = generate_songlist_display()


def info(num):
    """ Get video description. """
    if g.browse_mode == "ytpl":
        p = g.ytpls[int(num) - 1]

        # fetch the playlist item as it has more metadata
        yt_playlist = g.pafy_pls.get(p['link'])

        if not yt_playlist:
            g.content = logo(col=c.g)
            g.message = "Fetching playlist info.."
            screen_update()
            dbg("%sFetching playlist using pafy%s", c.y, c.w)
            yt_playlist = pafy.get_playlist(p['link'])
            g.pafy_pls[p['link']] = yt_playlist

        ytpl_likes = yt_playlist.get('likes', 0)
        ytpl_dislikes = yt_playlist.get('dislikes', 0)
        ytpl_desc = yt_playlist.get('description', "")
        g.content = generate_songlist_display()

        created = yt_datetime(p['created'])[0]
        updated = yt_datetime(p['updated'])[0]
        out = c.ul + "Playlist Info" + c.w + "\n\n"
        out += p['title']
        out += "\n" + ytpl_desc
        out += ("\n\nAuthor     : " + p['author'])
        out += "\nSize       : " + uni(p['size']) + " videos"
        out += "\nLikes      : " + uni(ytpl_likes)
        out += "\nDislikes   : " + uni(ytpl_dislikes)
        out += "\nCreated    : " + time.strftime("%x %X", created)
        out += "\nUpdated    : " + time.strftime("%x %X", updated)
        out += "\nID         : " + uni(p['link'])
        out += ("\n\n%s[%sPress enter to go back%s]%s" % (c.y, c.w, c.y, c.w))
        g.content = out

    elif g.browse_mode == "normal":
        g.content = logo(c.b)
        screen_update()
        writestatus("Fetching video metadata..")
        item = (g.model.songs[int(num) - 1])
        get_streams(item)
        p = get_pafy(item)
        i = utf8_decode
        pub = time.strptime(uni(p.published), "%Y-%m-%d %H:%M:%S")
        writestatus("Fetched")
        up = "Update Pafy to 0.3.42 to view likes/dislikes"
        out = c.ul + "Video Info" + c.w + "\n\n"
        out += i(p.title or "")
        out += "\n" + (p.description or "")
        out += i("\n\nAuthor     : " + uni(p.author))
        out += i("\nPublished  : " + time.strftime("%c", pub))
        out += i("\nView count : " + uni(p.viewcount))
        out += i("\nRating     : " + uni(p.rating)[:4])
        out += i("\nLikes      : " + uni(getattr(p, "likes", up)))
        out += i("\nDislikes   : " + uni(getattr(p, "dislikes", up)))
        out += i("\nCategory   : " + p.category)
        out += i("\nLink       : " + "https://youtube.com/watch?v=%s" %
                 p.videoid)
        out += i("\n\n%s[%sPress enter to go back%s]%s" % (c.y, c.w, c.y, c.w))
        g.content = out


def play_url(url, override):
    """ Open and play a youtube video url. """
    override = override if override else "_"
    g.browse_mode = "normal"
    yt_url(url, print_title=1)

    if len(g.model.songs) == 1:
        play(override, "1", "_")

    if g.command_line:
        sys.exit()


def dl_url(url):
    """ Open and prompt for download of youtube video url. """
    g.browse_mode = "normal"
    yt_url(url)

    if len(g.model.songs) == 1:
        download("download", "1")

    if g.command_line:
        sys.exit()


def yt_url(url, print_title=0):
    """ Acess a video by url. """
    try:
        p = pafy.new(url, basic=1, signature=0)

    except (IOError, ValueError) as e:
        g.message = c.r + uni(e) + c.w
        g.content = g.content or generate_songlist_display(zeromsg=g.message)
        return

    g.browse_mode = "normal"
    v = Video(p.videoid, utf8_decode(p.title), p.length)
    g.model.songs = [v]

    if not g.command_line:
        g.content = generate_songlist_display()

    if print_title:
        print(v.title)


def dump(un):
    """ Show entire playlist. """
    if g.last_search_query.get("playlist") and not un:
        plist(g.last_search_query['playlist'], dumps=True)

    elif g.last_search_query.get("playlist") and un:
        plist(g.last_search_query['playlist'], pagenum=1, dumps=False)

    else:
        un = "" if not un else un
        g.message = "%s%sdump%s may only be used on an open YouTube playlist"
        g.message = g.message % (c.y, un, c.w)
        g.content = generate_songlist_display()


def plist(parturl, pagenum=1, splash=True, dumps=False):
    """ Retrieve YouTube playlist. """
    max_results = getxy("max_results")

    if "playlist" in g.last_search_query and\
            parturl == g.last_search_query['playlist']:

        # go to pagenum
        s = (pagenum - 1) * max_results
        e = pagenum * max_results

        if dumps:
            s, e = 0, 99999

        g.model.songs = g.ytpl['items'][s:e]
        g.content = generate_songlist_display()
        g.message = "Showing YouTube playlist: %s" % c.y + g.ytpl['name'] + c.w
        g.current_page = pagenum
        return

    if splash:
        g.content = logo(col=c.b)
        g.message = "Retreiving YouTube playlist"
        screen_update()

    dbg("%sFetching playlist using pafy%s", c.y, c.w)
    yt_playlist = pafy.get_playlist(parturl)
    g.pafy_pls[parturl] = yt_playlist
    ytpl_items = yt_playlist['items']
    ytpl_title = yt_playlist['title']
    g.content = generate_songlist_display()
    songs = []

    for item in ytpl_items:
        # Create Video object, appends to songs
        cur = Video(ytid=item['pafy'].videoid,
                    title=item['pafy'].title,
                    length=item['pafy'].length)
        songs.append(cur)

    if not ytpl_items:
        dbg("got unexpected data or no search results")
        return False

    g.last_search_query = {"playlist": parturl}
    g.browse_mode = "normal"
    g.ytpl = dict(name=ytpl_title, items=songs)
    g.current_page = 1
    g.model.songs = songs[:max_results]
    # preload first result url
    kwa = {"song": songs[0], "delay": 0}
    t = threading.Thread(target=preload, kwargs=kwa)
    t.start()

    g.content = generate_songlist_display()
    g.message = "Showing YouTube playlist %s" % (c.y + ytpl_title + c.w)


def shuffle_fn(_):
    """ Shuffle displayed items. """
    random.shuffle(g.model.songs)
    g.message = c.y + "Items shuffled" + c.w
    g.content = generate_songlist_display()


def clearcache():
    """ Clear cached items - for debugging use. """
    g.pafs = {}
    g.streams = {}
    g.url_memo = collections.OrderedDict()
    dbg("%scache cleared%s", c.p, c.w)
    g.message = "cache cleared"


def show_message(message, col=c.r, update=False):
    """ Show message using col, update screen if required. """
    g.content = generate_songlist_display()
    g.message = col + message + c.w

    if update:
        screen_update()


def _do_query(url, query, err='query failed', cache=True, report=False):
    """ Perform http request.

    if cache is True, memo is utilised
    if report is True, return whether response is from memo

    """
    # convert query to sorted list of tuples (needed for consistent url_memo)
    query = [(k, query[k]) for k in sorted(query.keys())]
    url = "%s?%s" % (url, urlencode(query))

    try:
        wdata = utf8_decode(g.urlopen(url).read())

    except (URLError, HTTPError) as e:
        g.message = "%s: %s (%s)" % (err, e, url)
        g.content = logo(c.r)
        return None if not report else (None, False)

    return wdata if not report else (wdata, False)


def _best_song_match(songs, title, duration):
    """ Select best matching song based on title, length.

    Score from 0 to 1 where 1 is best.

    """
    # pylint: disable=R0914
    seqmatch = difflib.SequenceMatcher

    def variance(a, b):
        """ Return difference ratio. """
        return float(abs(a - b)) / max(a, b)

    candidates = []

    ignore = "music video lyrics new lyrics video audio".split()
    extra = "official original vevo".split()

    for song in songs:
        dur, tit = int(song.length), song.title
        dbg("Title: %s, Duration: %s", tit, dur)

        for word in extra:
            if word in tit.lower() and word not in title.lower():
                pattern = re.compile(word, re.I)
                tit = pattern.sub("", tit)

        for word in ignore:
            if word in tit.lower() and word not in title.lower():
                pattern = re.compile(word, re.I)
                tit = pattern.sub("", tit)

        replacechars = re.compile(r"[\]\[\)\(\-]")
        tit = replacechars.sub(" ", tit)
        multiple_spaces = re.compile(r"(\s)(\s*)")
        tit = multiple_spaces.sub(r"\1", tit)

        title_score = seqmatch(None, title.lower(), tit.lower()).ratio()
        duration_score = 1 - variance(duration, dur)
        dbg("Title score: %s, Duration score: %s", title_score,
            duration_score)

        # apply weightings
        score = duration_score * .5 + title_score * .5
        candidates.append((score, song))

    best_score, best_song = max(candidates, key=lambda x: x[0])
    percent_score = int(100 * best_score)
    return best_song, percent_score


def _match_tracks(artist, title, mb_tracks):
    """ Match list of tracks in mb_tracks by performing multiple searches. """
    # pylint: disable=R0914
    dbg("artists is %s", artist)
    dbg("title is %s", title)
    title_artist_str = c.g + title + c.w, c.g + artist + c.w
    xprint("\nSearching for %s by %s\n\n" % title_artist_str)

    def dtime(x):
        """ Format time to M:S. """
        return time.strftime('%M:%S', time.gmtime(int(x)))

    # do matching
    for track in mb_tracks:
        ttitle = track['title']
        length = track['length']
        xprint("Search :  %s%s - %s%s - %s" % (c.y, artist, ttitle, c.w,
                                               dtime(length)))
        q = "%s %s" % (artist, ttitle)
        w = q = ttitle if artist == "Various Artists" else q
        url = "https://gdata.youtube.com/feeds/api/videos"
        query = generate_search_qs(w, 1, result_count=50)
        dbg(query)
        have_results = _search(url, q, query, splash=False, pre_load=False)
        time.sleep(0.5)

        if not have_results:
            print(c.r + "Nothing matched :(\n" + c.w)
            continue

        results = g.model.songs
        s, score = _best_song_match(results, artist + " " + ttitle, length)
        cc = c.g if score > 85 else c.y
        cc = c.r if score < 75 else cc
        xprint("Matched:  %s%s%s - %s \n[%sMatch confidence: "
               "%s%s]\n" % (c.y, s.title, c.w, fmt_time(s.length),
                            cc, score, c.w))
        yield s


def _get_mb_tracks(albumid):
    """ Get track listing from MusicBraiz by album id. """
    ns = {'mb': 'http://musicbrainz.org/ns/mmd-2.0#'}
    url = "http://musicbrainz.org/ws/2/release/" + albumid
    query = {"inc": "recordings"}
    wdata = _do_query(url, query, err='album search error')

    if not wdata:
        return None

    root = ET.fromstring(utf8_encode(wdata))
    tlist = root.find("./mb:release/mb:medium-list/mb:medium/mb:track-list",
                      namespaces=ns)
    mb_songs = tlist.findall("mb:track", namespaces=ns)
    tracks = []
    path = "./mb:recording/mb:"

    for track in mb_songs:

        try:
            title, length, rawlength = "unknown", 0, 0
            title = track.find(path + "title", namespaces=ns).text
            rawlength = track.find(path + "length", namespaces=ns).text
            length = int(round(float(rawlength) / 1000))

        except (ValueError, AttributeError):
            xprint("not found")

        tracks.append(dict(title=title, length=length, rawlength=rawlength))

    return tracks


def _get_mb_album(albumname, **kwa):
    """ Return artist, album title and track count from MusicBrainz. """
    url = "http://musicbrainz.org/ws/2/release/"
    qargs = dict(
        release='"%s"' % albumname,
        primarytype=kwa.get("primarytype", "album"),
        status=kwa.get("status", "official"))
    qargs.update({k: '"%s"' % v for k, v in kwa.items()})
    qargs = ["%s:%s" % item for item in qargs.items()]
    qargs = {"query": " AND ".join(qargs)}
    g.message = "Album search for '%s%s%s'" % (c.y, albumname, c.w)
    wdata = _do_query(url, qargs)

    if not wdata:
        return None

    ns = {'mb': 'http://musicbrainz.org/ns/mmd-2.0#'}
    root = ET.fromstring(utf8_encode(wdata))
    rlist = root.find("mb:release-list", namespaces=ns)

    if int(rlist.get('count')) == 0:
        return None

    album = rlist.find("mb:release", namespaces=ns)
    artist = album.find("./mb:artist-credit/mb:name-credit/mb:artist",
                        namespaces=ns).find("mb:name", namespaces=ns).text
    title = album.find("mb:title", namespaces=ns).text
    aid = album.get('id')
    return dict(artist=artist, title=title, aid=aid)


def search_album(term, page=1, splash=True):
    """Search for albums. """
    # pylint: disable=R0914,R0912
    if not term:
        show_message("Enter album name:", c.g, update=True)
        term = xinput("> ")

        if not term or len(term) < 2:
            g.message = c.r + "Not enough input!" + c.w
            g.content = generate_songlist_display()
            return

    album = _get_mb_album(term)

    if not album:
        show_message("Album '%s' not found!" % term)
        return

    out = "'%s' by %s%s%s\n\n" % (album['title'],
                                  c.g, album['artist'], c.w)
    out += ("[Enter] to continue, [q] to abort, or enter artist name for:\n"
            "    %s" % (c.y + term + c.w + "\n"))

    g.message, g.content = out, logo(c.b)
    screen_update()
    prompt = "Artist? [%s] > " % album['artist']
    xprint(prompt, end="")
    artistentry = xinput().strip()

    if artistentry:

        if artistentry == "q":
            show_message("Album search abandoned!")
            return

        album = _get_mb_album(term, artist=artistentry)

        if not album:
            show_message("Album '%s' by '%s' not found!" % (term, artistentry))
            return

    title, artist = album['title'], album['artist']
    mb_tracks = _get_mb_tracks(album['aid'])

    if not mb_tracks:
        show_message("Album '%s' by '%s' has 0 tracks!" % (title, artist))
        return

    msg = "%s%s%s by %s%s%s\n\n" % (c.g, title, c.w, c.g, artist, c.w)
    msg += "Enter to begin matching or [q] to abort"
    g.message = msg
    g.content = "Tracks:\n"
    for n, track in enumerate(mb_tracks, 1):
        g.content += "%02s  %s" % (n, track['title'])
        g.content += "\n"

    screen_update()
    entry = xinput("Continue? [Enter] > ")

    if entry == "":
        pass

    else:
        show_message("Album search abandoned!")
        return

    songs = []
    print(g.blank_text)
    itt = _match_tracks(artist, title, mb_tracks)

    stash = Config.SEARCH_MUSIC.get, Config.ORDER.get
    Config.SEARCH_MUSIC.value = True
    Config.ORDER.value = "relevance"

    try:
        while True:
            songs.append(next(itt))

    except KeyboardInterrupt:
        print("%sHalted!%s" % (c.r, c.w))

    except StopIteration:
        pass

    finally:
        Config.SEARCH_MUSIC.value, Config.ORDER.value = stash

    if songs:
        g.model.songs = songs
        kwa = {"song": songs[0], "delay": 0}
        t = threading.Thread(target=preload, kwargs=kwa)
        t.start()
        print("\n%s / %s songs matched" % (len(songs), len(mb_tracks)))
        xinput("Press Enter to continue")
        g.message = "Contents of album %s%s - %s%s %s(%d/%d)%s:" % (
            c.y, artist, title, c.w, c.b, len(songs), len(mb_tracks), c.w)
        g.last_opened = ""
        g.last_search_query = ""
        g.current_page = page
        g.content = generate_songlist_display()

    else:
        g.message = "Found no album tracks for %s%s%s" % (c.y, title, c.w)
        g.content = generate_songlist_display()
        g.current_page = 1
        g.last_search_query = ""


def matchfunction(funcname, regex, userinput):
    """ Match userinput against regex.

    Call funcname, return True if matches.

    """
    if regex.match(userinput):
        matches = regex.match(userinput).groups()
        dbg("input: %s", userinput)
        dbg("function call: %s", funcname)
        dbg("regx matches: %s", matches)

        if g.debug_mode:
            globals()[funcname](*matches)

        else:

            try:
                globals()[funcname](*matches)

            except IndexError:
                g.message = F('invalid range')
                g.content = g.content or generate_songlist_display()

            except (ValueError, IOError) as e:
                g.message = F('cant get track') % uni(e)
                g.content = g.content or\
                    generate_songlist_display(zeromsg=g.message)

        return True


def main():
    """ Main control loop. """
    if not g.command_line:
        g.content = logo(col=c.g, version=__version__) + "\n"
        g.message = "Enter /search-term to search or [h]elp"
        screen_update()

    # open playlists from file
    convert_playlist_to_v2()
    open_from_file()

    # get cmd line input
    arg_inp = " ".join(sys.argv[1:])

    # input types
    word = r'[^\W\d][-\w\s]{,100}'
    rs = r'(?:repeat\s*|shuffle\s*|-a\s*|-f\s*|-w\s*)'
    pl = r'(?:.*=|)([-_a-zA-Z0-9]{18,50})(?:(?:\&\#).*|$)'
    regx = {
        'ls': r'ls$',
        'vp': r'vp$',
        'top': r'top(|3m|6m|year|all)\s*$',
        'dump': r'(un)?dump',
        'play': r'(%s{0,3})([-,\d\s]{1,250})\s*(%s{0,3})$' % (rs, rs),
        'info': r'i\s*(\d{1,4})$',
        'quits': r'(?:q|quit|exit)$',
        'plist': r'pl\s+%s' % pl,
        'yt_url': r'url\s(.*[-_a-zA-Z0-9]{11}.*$)',
        'search': r'(?:search|\.|/)\s*([^./].{1,500})',
        'dl_url': r'dlurl\s(.*[-_a-zA-Z0-9]{11}.*$)',
        'play_pl': r'play\s+(%s|\d+)$' % word,
        'related': r'r\s?(\d{1,4})$',
        'download': r'(dv|da|d|dl|download)\s*(\d{1,4})$',
        'play_url': r'playurl\s(.*[-_a-zA-Z0-9]{11}[^\s]*)(\s-(?:f|a|w))?$',
        'comments': r'c\s?(\d{1,4})$',
        'nextprev': r'(n|p)$',
        'play_all': r'(%s{0,3})(?:\*|all)\s*(%s{0,3})$' % (rs, rs),
        'user_pls': r'u(?:ser)?pl\s(.*)$',
        'save_last': r'save\s*$',
        'pl_search': r'(?:\.\.|\/\/|pls(?:earch)?\s)\s*(.*)$',
        'setconfig': r'set\s+([-\w]+)\s*"?([^"]*)"?\s*$',
        'clip_copy': r'x\s*(\d+)$',
        'down_many': r'(da|dv)\s+((?:\d+\s\d+|-\d|\d+-|\d,)(?:[\d\s,-]*))\s*$',
        'show_help': r'(?:help|h)(?:\s+(-?\w+)\s*)?$',
        'user_more': r'u\s?([\d]{1,4})$',
        'down_plist': r'(da|dv)pl\s+%s' % pl,
        'clearcache': r'clearcache$',
        'usersearch': r'user\s+([^\s].{1,})$',
        'shuffle_fn': r'\s*(shuffle)\s*$',
        'add_rm_all': r'(rm|add)\s(?:\*|all)$',
        'showconfig': r'(set|showconfig)\s*$',
        'search_album': r'album\s*(.{0,500})',
        'playlist_add': r'add\s*(-?\d[-,\d\s]{1,250})(%s)$' % word,
        'down_user_pls': r'(da|dv)upl\s+(.*)$',
        'open_save_view': r'(open|save|view)\s*(%s)$' % word,
        'songlist_mv_sw': r'(mv|sw)\s*(\d{1,4})\s*[\s,]\s*(\d{1,4})$',
        'songlist_rm_add': r'(rm|add)\s*(-?\d[-,\d\s]{,250})$',
        'playlist_rename': r'mv\s*(%s\s+%s)$' % (word, word),
        'playlist_remove': r'rmp\s*(\d+|%s)$' % word,
        'open_view_bynum': r'(open|view)\s*(\d{1,4})$',
        'playlist_rename_idx': r'mv\s*(\d{1,3})\s*(%s)\s*$' % word}

    # compile regexp's
    regx = {name: re.compile(val, re.UNICODE) for name, val in regx.items()}
    prompt = "> "
    arg_inp = arg_inp.replace(r",,", "[mpsyt-comma]")
    arg_inp = arg_inp.split(",")

    while True:
        next_inp = ""

        if len(arg_inp):
            arg_inp, next_inp = arg_inp[1:], arg_inp[0].strip()
            next_inp = next_inp.replace("[mpsyt-comma]", ",")

        try:
            userinput = next_inp or xinput(prompt).strip()

        except (KeyboardInterrupt, EOFError):
            userinput = prompt_for_exit()

        for k, v in regx.items():
            if matchfunction(k, v, userinput):
                break

        else:
            g.content = g.content or generate_songlist_display()

            if g.command_line:
                g.content = ""

            if userinput and not g.command_line:
                g.message = c.b + "Bad syntax. Enter h for help" + c.w

            elif userinput and g.command_line:
                sys.exit("Bad syntax")

        screen_update()

if "--debug" in sys.argv or os.environ.get("mpsytdebug") == "1":
    print(get_version_info())
    list_update("--debug", sys.argv, remove=True)
    g.debug_mode = True
    g.blank_text = "--\n"
    logfile = os.path.join(tempfile.gettempdir(), "mpsyt.log")
    logging.basicConfig(level=logging.DEBUG, filename=logfile)
    logging.getLogger("pafy").setLevel(logging.DEBUG)

elif "--logging" in sys.argv or os.environ.get("mpsytlog") == "1":
    list_update("--logging", sys.argv, remove=True)
    logfile = os.path.join(tempfile.gettempdir(), "mpsyt.log")
    logging.basicConfig(level=logging.DEBUG, filename=logfile)
    logging.getLogger("pafy").setLevel(logging.DEBUG)

dbg = logging.debug

g.helptext = [
    ("basic", "Basics", """

{0}Basic Usage{1}

Use {2}/{1} or {2}.{1} to prefix your search query.  e.g., {2}/pink floyd{1}

Then, when results are shown:

    {2}<number(s)>{1} - play specified items, separated by commas.
                  e.g., {2}1-3,5{1} plays items 1, 2, 3 and 5.

    {2}i <number>{1} - view information on video <number>
    {2}c <number>{1} - view comments for video <number>
    {2}d <number>{1} - download video <number>
    {2}r <number>{1} - show videos related to video <number>
    {2}u <number>{1} - show videos uploaded by uploader of video <number>
    {2}x <number>{1} - copy item <number> url to clipboard (requires xerox)

    {2}q{1}, {2}quit{1} - exit mpsyt
""".format(c.ul, c.w, c.y, c.r)),
    ("search", "Searching and Retrieving", """
{0}Searching and Retrieving{1}

{2}set search_music false{1} - search all YouTube categories.
{2}set search_music true{1}  - search only YouTube music category.

{2}/<query>{1} or {2}.<query>{1} to search for videos. e.g., {2}/daft punk{1}
{2}//<query>{1} or {2}..<query>{1} - search for YouTube playlists. e.g., \
{2}//80's music{1}
{2}n{1} and {2}p{1} - continue search to next/previous pages.

{2}album <album title>{1} - Search for matching tracks using album title
{2}user <username>{1} - list YouTube uploads by <username>.
{2}user <username>/<query>{1} - as above, but matches <query>.
{2}userpl <username>{1} - list YouTube playlists created by <username>.
{2}pl <url or id>{1} - Open YouTube playlist by url or id.
{2}url <url or id>{1} - Retrieve specific YouTube video by url or id.

{2}r <number>{1} - show videos related to video <number>.
{2}u <number>{1} - show videos uploaded by uploader of video <number>.
{2}c <number>{1} - view comments for video <number>
""".format(c.ul, c.w, c.y, c.r)),

    ("edit", "Editing / Manipulating Results", """
{0}Editing and Manipulating Results{1}

{2}rm <number(s)>{1} - remove items from displayed results.
{2}sw <number>,<number>{1} - swap two items.
{2}mv <number>,<number>{1} - move item <number> to position <number>.
{2}save <name>{1} - save displayed items as a local playlist.

{2}shuffle{1} - Shuffle the displayed results.
""".format(c.ul, c.w, c.y, c.r)),

    ("download", "Downloading and Playback", """
{0}Downloading and Playback{1}

{2}set show_video true{1} - play video instead of audio.

{2}<number(s)>{1} - play specified items, separated by commas.
              e.g., {2}1-3,5{1} plays items 1, 2, 3 and 5

{2}d <number>{1} - view downloads available for an item.
{2}da <number(s)>{1} - download best available audio file(s).
{2}dv <number(s)>{1} - download best available video file(s).
{2}dapl <url or id>{1} - download YouTube playlist (audio) by url or id.
{2}dvpl <url or id>{1} - download YouTube playlist (video) by url or id.
{2}daupl <username>{1} - download user's YouTube playlists (audio).
{2}dvupl <username>{1} - download user's YouTube playlists (video).
{2}dlurl <url or id>{1} download a YouTube video by url or video id.
{2}playurl <url or id>{1} play a YouTube video by url or id.

{2}all{1} or {2}*{1} - play all displayed items.
{2}repeat <number(s)>{1} - play and repeat the specified items.
{2}shuffle <number(s)>{1} - play specified items in random order.
""".format(c.ul, c.w, c.y, c.r)),

    ("playlists", "Using Local Playlists", """
{0}Using Local Playlists{1}

{2}add <number(s)>{1} - add items to the current playlist.
{2}add <number(s)> <playlist>{1} - add items to the specified playlist.
     (<playlist> will be created if it doesn't already exist)

{2}vp{1} - view current playlist.
{2}ls{1} - list saved playlists.
{2}mv <old name or ID> <new name>{1} - rename a playlist.
{2}rmp <playlist_name or ID>{1} - delete a playlist from disk.

{2}open <name or ID>{1} - open a saved playlist as the current playlist.
{2}play <name or ID>{1} - play a saved playlist directly.
{2}view <name or ID>{1} - view a playlist (current playlist left intact).
{2}save{1} or {2}save <name>{1} - save the displayed items as a playlist.

{2}rm <number(s)>{1} - remove items from displayed results.
{2}sw <number>,<number>{1} - swap two items.
{2}mv <number>,<number>{1} - move item <number> to position <number>.
""".format(c.ul, c.w, c.y, c.r)),

    ("invoke", "Invocation Parameters", """
{0}Invocation{1}

All mpsyt commands can be entered from the command line.  For example;

  {2}mpsyt dlurl <url or id>{1} to download a YouTube video by url or id
  {2}mpsyt playurl <url or id>{1} to play a YouTube video by url or id
  {2}mpsyt /mozart{1} to search
  {2}mpsyt //best songs of 2010{1} for a playlist search
  {2}mpsyt play <playlist name or ID>{1} to play a saved playlist
  {2}mpsyt ls{1} to list saved playlists

For further automation, a series of commands can be entered separated by
commas (,).  E.g.,

  {2}mpsyt open 1, 2-4{1} - play items 2-4 of first saved playlist
  {2}mpsyt //the doors, 1, all -a{1} - open YouTube playlist and play audio

If you need to enter an actual comma on the command line, use {2},,{1} instead.
""".format(c.ul, c.w, c.y, c.r)),

    ("config", "Configuration Options", """
{0}Configuration{1}

{2}set{1} - view current configuration
{2}set <item> default{1} - set an item to its default value
{2}set all default{1} - restore default settings
{2}set checkupdate true|false{1} - check for updates on exit
{2}set colours true|false{1} - use colours in display output
{2}set columns <columns>{1} - select extra displayed fields in search results:
     (valid: views comments rating date user likes dislikes category)
{2}set ddir <download direcory>{1} - set where downloads are saved
{2}set fullscreen true|false{1} - output video content in full-screen mode
{2}set max_res <number>{1} - play / download maximum video resolution height
{2}set max_results <number>{1} - show <number> results when searching (max 50)
{2}set notifier <notifier app>{1} - call <notifier app> with each new song title
{2}set order <relevance|date|views|rating>{1} search result ordering
{2}set overwrite true|false{1} - overwrite existing files (skip if false)
{2}set player <player app>{1} - use <player app> for playback
{2}set playerargs <args>{1} - use specified arguments with player
{2}set search_music true|false{1} - search only music (all categories if false)
{2}set show_mplayer_keys true|false{1} - show keyboard help for mplayer and mpv
{2}set show_status true|false{1} - show status messages and progress
{2}set show_video true|false{1} - show video output (audio only if false)
{2}set window_pos <top|bottom>-<left|right>{1} - set player window position
{2}set window_size <number>x<number>{1} - set player window width & height
""".format(c.ul, c.w, c.y, c.r)),

    ("tips", "Advanced Tips", """
{0}Advanced Tips{1}

Use {2}-w{1}, {2}-f{1} or {2}-a{1} with your choice to override the configured\
 setting and
play items in windowed, fullscreen or audio modes.  E.g., 1-4 -a

When specifying columns with {2}set columns{1} command, append :N to set\
 width.
    E.g.: {2}set columns date views user:17 likes{1}

When using {2}open{1}, {2}view{1} or {2}play{1} to access a local playlist, \
you can enter
the first few characters instead of the whole name.

Use {2}5-{1} to select items 5 upward and {2}-5{1} to select up to item 5. \
This can be
included with other choices. e.g., 5,3,7-,-2
You can use spaces instead of commas: 5 3 7- -2
Reversed ranges also work. eg., 5-2

{2}dump{1} - to show entire contents of an opened YouTube playlist.
       (useful for playing or saving entire playlists, use {2}undump{1} to \
undo)

{2}set player mpv{1} or {2}set player mplayer{1} - change player application

Use {2}1{1} and {2}0{1} in place of true and false when using the {2}set{1} \
command
""".format(c.ul, c.w, c.y, c.r)),

    ("new", "New Features", """
{0}New Features in v0.01.48{1}

 - Added option to show system notifications (Alex Nisnevich) #95
    (can be used with libnotify - notify-send on linux)

 - Added overwrite true/false option for downloads (mtahmed) #93
    (skips download if downloaded file already exists)

 - Added copy to clipboard feature
    (requires python xerox module and xclip on linux or pywin32 on windows)


""".format(c.ul, c.w, c.y, c.r))]

<<<<<<< HEAD

def matchfunction(funcname, regex, userinput):
    """ Match userinput against regex.

    Call funcname, return True if matches.

    """
    if regex.match(userinput):
        matches = regex.match(userinput).groups()
        dbg("input: %s", userinput)
        dbg("function call: %s", funcname)
        dbg("regx matches: %s", matches)

        if g.debug_mode:
            globals()[funcname](*matches)

        else:

            try:
                globals()[funcname](*matches)

            except IndexError:
                g.message = F('invalid range')
                g.content = g.content or generate_songlist_display()

            except (ValueError, IOError) as e:
                g.message = F('cant get track') % uni(e)
                g.content = g.content or\
                    generate_songlist_display(zeromsg=g.message)

        return True


def main():
    """ Main control loop. """
    if not g.command_line:
        g.content = logo(col=c.g, version=__version__) + "\n"
        g.message = "Enter /search-term to search or [h]elp"
        screen_update()

    # open playlists from file
    convert_playlist_to_v2()
    open_from_file()

    # get cmd line input
    arg_inp = " ".join(sys.argv[1:])

    # input types
    word = r'[^\W\d][-\w\s]{,100}'
    rs = r'(?:repeat\s*|shuffle\s*|-a\s*|-f\s*|-w\s*)'
    pl = r'(?:.*=|)([-_a-zA-Z0-9]{18,50})(?:(?:\&\#).*|$)'
    regx = {
        'ls': r'ls$',
        'vp': r'vp$',
        'top': r'top(|3m|6m|year|all)\s*$',
        'dump': r'(un)?dump',
        'play': r'(%s{0,3})([-,\d\s]{1,250})\s*(%s{0,3})$' % (rs, rs),
        'info': r'i\s*(\d{1,4})$',
        'quits': r'(?:q|quit|exit)$',
        'plist': r'pl\s+%s' % pl,
        'yt_url': r'url\s(.*[-_a-zA-Z0-9]{11}.*$)',
        'search': r'(?:search|\.|/)\s*([^./].{1,500})',
        'dl_url': r'dlurl\s(.*[-_a-zA-Z0-9]{11}.*$)',
        'play_pl': r'play\s+(%s|\d+)$' % word,
        'related': r'r\s?(\d{1,4})$',
        'download': r'(dv|da|d|dl|download)\s*(\d{1,4})$',
        'play_url': r'playurl\s(.*[-_a-zA-Z0-9]{11}[^\s]*)(\s-(?:f|a|w))?$',
        'comments': r'c\s?(\d{1,4})$',
        'nextprev': r'(n|p)$',
        'play_all': r'(%s{0,3})(?:\*|all)\s*(%s{0,3})$' % (rs, rs),
        'user_pls': r'u(?:ser)?pl\s(.*)$',
        'save_last': r'save\s*$',
        'pl_search': r'(?:\.\.|\/\/|pls(?:earch)?\s)\s*(.*)$',
        'setconfig': r'set\s+([-\w]+)\s*"?([^"]*)"?\s*$',
        'clip_copy': r'x\s*(\d+)$',
        'down_many': r'(da|dv)\s+((?:\d+\s\d+|-\d|\d+-|\d,)(?:[\d\s,-]*))\s*$',
        'show_help': r'(?:help|h)(?:\s+(-?\w+)\s*)?$',
        'user_more': r'u\s?([\d]{1,4})$',
        'down_plist': r'(da|dv)pl\s+%s' % pl,
        'clearcache': r'clearcache$',
        'usersearch': r'user\s+([^\s].{1,})$',
        'shuffle_fn': r'\s*(shuffle)\s*$',
        'add_rm_all': r'(rm|add)\s(?:\*|all)$',
        'showconfig': r'(set|showconfig)\s*$',
        'search_album': r'album\s*(.{0,500})',
        'playlist_add': r'add\s*(-?\d[-,\d\s]{1,250})(%s)$' % word,
        'down_user_pls': r'(da|dv)upl\s+(.*)$',
        'open_save_view': r'(open|save|view)\s*(%s)$' % word,
        'songlist_mv_sw': r'(mv|sw)\s*(\d{1,4})\s*[\s,]\s*(\d{1,4})$',
        'songlist_rm_add': r'(rm|add)\s*(-?\d[-,\d\s]{,250})$',
        'playlist_rename': r'mv\s*(%s\s+%s)$' % (word, word),
        'playlist_remove': r'rmp\s*(\d+|%s)$' % word,
        'open_view_bynum': r'(open|view)\s*(\d{1,4})$',
        'playlist_rename_idx': r'mv\s*(\d{1,3})\s*(%s)\s*$' % word}

    # compile regexp's
    regx = {name: re.compile(val, re.UNICODE) for name, val in regx.items()}
    prompt = "> "
    arg_inp = arg_inp.replace(r",,", "[mpsyt-comma]")
    arg_inp = arg_inp.split(",")

    while True:
        next_inp = ""

        if len(arg_inp):
            arg_inp, next_inp = arg_inp[1:], arg_inp[0].strip()
            next_inp = next_inp.replace("[mpsyt-comma]", ",")

        try:
            userinput = next_inp or xinput(prompt).strip()

        except (KeyboardInterrupt, EOFError):
            userinput = prompt_for_exit()

        for k, v in regx.items():
            if matchfunction(k, v, userinput):
                break

        else:
            g.content = g.content or generate_songlist_display()

            if g.command_line:
                g.content = ""

            if userinput and not g.command_line:
                g.message = c.b + "Bad syntax. Enter h for help" + c.w

            elif userinput and g.command_line:
                sys.exit("Bad syntax")

        screen_update()

if "--debug" in sys.argv or os.environ.get("mpsytdebug") == "1":
    print(get_version_info())
    list_update("--debug", sys.argv, remove=True)
    g.debug_mode = True
    g.blank_text = "--\n"
    logfile = os.path.join(tempfile.gettempdir(), "mpsyt.log")
    logging.basicConfig(level=logging.DEBUG, filename=logfile)
    logging.getLogger("pafy").setLevel(logging.DEBUG)

elif "--logging" in sys.argv or os.environ.get("mpsytlog") == "1":
    list_update("--logging", sys.argv, remove=True)
    logfile = os.path.join(tempfile.gettempdir(), "mpsyt.log")
    logging.basicConfig(level=logging.DEBUG, filename=logfile)
    logging.getLogger("pafy").setLevel(logging.DEBUG)

if "--autosize" in sys.argv or os.environ.get("autosize") == "1":
    list_update("--autosize", sys.argv, remove=True)
    g.detectable_size = True

dbg = logging.debug

=======
>>>>>>> cf1aadae
if __name__ == "__main__":
    init()
    main()<|MERGE_RESOLUTION|>--- conflicted
+++ resolved
@@ -3998,201 +3998,7 @@
 
 dbg = logging.debug
 
-g.helptext = [
-    ("basic", "Basics", """
-
-{0}Basic Usage{1}
-
-Use {2}/{1} or {2}.{1} to prefix your search query.  e.g., {2}/pink floyd{1}
-
-Then, when results are shown:
-
-    {2}<number(s)>{1} - play specified items, separated by commas.
-                  e.g., {2}1-3,5{1} plays items 1, 2, 3 and 5.
-
-    {2}i <number>{1} - view information on video <number>
-    {2}c <number>{1} - view comments for video <number>
-    {2}d <number>{1} - download video <number>
-    {2}r <number>{1} - show videos related to video <number>
-    {2}u <number>{1} - show videos uploaded by uploader of video <number>
-    {2}x <number>{1} - copy item <number> url to clipboard (requires xerox)
-
-    {2}q{1}, {2}quit{1} - exit mpsyt
-""".format(c.ul, c.w, c.y, c.r)),
-    ("search", "Searching and Retrieving", """
-{0}Searching and Retrieving{1}
-
-{2}set search_music false{1} - search all YouTube categories.
-{2}set search_music true{1}  - search only YouTube music category.
-
-{2}/<query>{1} or {2}.<query>{1} to search for videos. e.g., {2}/daft punk{1}
-{2}//<query>{1} or {2}..<query>{1} - search for YouTube playlists. e.g., \
-{2}//80's music{1}
-{2}n{1} and {2}p{1} - continue search to next/previous pages.
-
-{2}album <album title>{1} - Search for matching tracks using album title
-{2}user <username>{1} - list YouTube uploads by <username>.
-{2}user <username>/<query>{1} - as above, but matches <query>.
-{2}userpl <username>{1} - list YouTube playlists created by <username>.
-{2}pl <url or id>{1} - Open YouTube playlist by url or id.
-{2}url <url or id>{1} - Retrieve specific YouTube video by url or id.
-
-{2}r <number>{1} - show videos related to video <number>.
-{2}u <number>{1} - show videos uploaded by uploader of video <number>.
-{2}c <number>{1} - view comments for video <number>
-""".format(c.ul, c.w, c.y, c.r)),
-
-    ("edit", "Editing / Manipulating Results", """
-{0}Editing and Manipulating Results{1}
-
-{2}rm <number(s)>{1} - remove items from displayed results.
-{2}sw <number>,<number>{1} - swap two items.
-{2}mv <number>,<number>{1} - move item <number> to position <number>.
-{2}save <name>{1} - save displayed items as a local playlist.
-
-{2}shuffle{1} - Shuffle the displayed results.
-""".format(c.ul, c.w, c.y, c.r)),
-
-    ("download", "Downloading and Playback", """
-{0}Downloading and Playback{1}
-
-{2}set show_video true{1} - play video instead of audio.
-
-{2}<number(s)>{1} - play specified items, separated by commas.
-              e.g., {2}1-3,5{1} plays items 1, 2, 3 and 5
-
-{2}d <number>{1} - view downloads available for an item.
-{2}da <number(s)>{1} - download best available audio file(s).
-{2}dv <number(s)>{1} - download best available video file(s).
-{2}dapl <url or id>{1} - download YouTube playlist (audio) by url or id.
-{2}dvpl <url or id>{1} - download YouTube playlist (video) by url or id.
-{2}daupl <username>{1} - download user's YouTube playlists (audio).
-{2}dvupl <username>{1} - download user's YouTube playlists (video).
-{2}dlurl <url or id>{1} download a YouTube video by url or video id.
-{2}playurl <url or id>{1} play a YouTube video by url or id.
-
-{2}all{1} or {2}*{1} - play all displayed items.
-{2}repeat <number(s)>{1} - play and repeat the specified items.
-{2}shuffle <number(s)>{1} - play specified items in random order.
-""".format(c.ul, c.w, c.y, c.r)),
-
-    ("playlists", "Using Local Playlists", """
-{0}Using Local Playlists{1}
-
-{2}add <number(s)>{1} - add items to the current playlist.
-{2}add <number(s)> <playlist>{1} - add items to the specified playlist.
-     (<playlist> will be created if it doesn't already exist)
-
-{2}vp{1} - view current playlist.
-{2}ls{1} - list saved playlists.
-{2}mv <old name or ID> <new name>{1} - rename a playlist.
-{2}rmp <playlist_name or ID>{1} - delete a playlist from disk.
-
-{2}open <name or ID>{1} - open a saved playlist as the current playlist.
-{2}play <name or ID>{1} - play a saved playlist directly.
-{2}view <name or ID>{1} - view a playlist (current playlist left intact).
-{2}save{1} or {2}save <name>{1} - save the displayed items as a playlist.
-
-{2}rm <number(s)>{1} - remove items from displayed results.
-{2}sw <number>,<number>{1} - swap two items.
-{2}mv <number>,<number>{1} - move item <number> to position <number>.
-""".format(c.ul, c.w, c.y, c.r)),
-
-    ("invoke", "Invocation Parameters", """
-{0}Invocation{1}
-
-All mpsyt commands can be entered from the command line.  For example;
-
-  {2}mpsyt dlurl <url or id>{1} to download a YouTube video by url or id
-  {2}mpsyt playurl <url or id>{1} to play a YouTube video by url or id
-  {2}mpsyt /mozart{1} to search
-  {2}mpsyt //best songs of 2010{1} for a playlist search
-  {2}mpsyt play <playlist name or ID>{1} to play a saved playlist
-  {2}mpsyt ls{1} to list saved playlists
-
-For further automation, a series of commands can be entered separated by
-commas (,).  E.g.,
-
-  {2}mpsyt open 1, 2-4{1} - play items 2-4 of first saved playlist
-  {2}mpsyt //the doors, 1, all -a{1} - open YouTube playlist and play audio
-
-If you need to enter an actual comma on the command line, use {2},,{1} instead.
-""".format(c.ul, c.w, c.y, c.r)),
-
-    ("config", "Configuration Options", """
-{0}Configuration{1}
-
-{2}set{1} - view current configuration
-{2}set <item> default{1} - set an item to its default value
-{2}set all default{1} - restore default settings
-{2}set checkupdate true|false{1} - check for updates on exit
-{2}set colours true|false{1} - use colours in display output
-{2}set columns <columns>{1} - select extra displayed fields in search results:
-     (valid: views comments rating date user likes dislikes category)
-{2}set ddir <download direcory>{1} - set where downloads are saved
-{2}set fullscreen true|false{1} - output video content in full-screen mode
-{2}set max_res <number>{1} - play / download maximum video resolution height
-{2}set max_results <number>{1} - show <number> results when searching (max 50)
-{2}set notifier <notifier app>{1} - call <notifier app> with each new song title
-{2}set order <relevance|date|views|rating>{1} search result ordering
-{2}set overwrite true|false{1} - overwrite existing files (skip if false)
-{2}set player <player app>{1} - use <player app> for playback
-{2}set playerargs <args>{1} - use specified arguments with player
-{2}set search_music true|false{1} - search only music (all categories if false)
-{2}set show_mplayer_keys true|false{1} - show keyboard help for mplayer and mpv
-{2}set show_status true|false{1} - show status messages and progress
-{2}set show_video true|false{1} - show video output (audio only if false)
-{2}set window_pos <top|bottom>-<left|right>{1} - set player window position
-{2}set window_size <number>x<number>{1} - set player window width & height
-""".format(c.ul, c.w, c.y, c.r)),
-
-    ("tips", "Advanced Tips", """
-{0}Advanced Tips{1}
-
-Use {2}-w{1}, {2}-f{1} or {2}-a{1} with your choice to override the configured\
- setting and
-play items in windowed, fullscreen or audio modes.  E.g., 1-4 -a
-
-When specifying columns with {2}set columns{1} command, append :N to set\
- width.
-    E.g.: {2}set columns date views user:17 likes{1}
-
-When using {2}open{1}, {2}view{1} or {2}play{1} to access a local playlist, \
-you can enter
-the first few characters instead of the whole name.
-
-Use {2}5-{1} to select items 5 upward and {2}-5{1} to select up to item 5. \
-This can be
-included with other choices. e.g., 5,3,7-,-2
-You can use spaces instead of commas: 5 3 7- -2
-Reversed ranges also work. eg., 5-2
-
-{2}dump{1} - to show entire contents of an opened YouTube playlist.
-       (useful for playing or saving entire playlists, use {2}undump{1} to \
-undo)
-
-{2}set player mpv{1} or {2}set player mplayer{1} - change player application
-
-Use {2}1{1} and {2}0{1} in place of true and false when using the {2}set{1} \
-command
-""".format(c.ul, c.w, c.y, c.r)),
-
-    ("new", "New Features", """
-{0}New Features in v0.01.48{1}
-
- - Added option to show system notifications (Alex Nisnevich) #95
-    (can be used with libnotify - notify-send on linux)
-
- - Added overwrite true/false option for downloads (mtahmed) #93
-    (skips download if downloaded file already exists)
-
- - Added copy to clipboard feature
-    (requires python xerox module and xclip on linux or pywin32 on windows)
-
-
-""".format(c.ul, c.w, c.y, c.r))]
-
-<<<<<<< HEAD
+
 
 def matchfunction(funcname, regex, userinput):
     """ Match userinput against regex.
@@ -4346,8 +4152,200 @@
 
 dbg = logging.debug
 
-=======
->>>>>>> cf1aadae
+g.helptext = [
+    ("basic", "Basics", """
+
+{0}Basic Usage{1}
+
+Use {2}/{1} or {2}.{1} to prefix your search query.  e.g., {2}/pink floyd{1}
+
+Then, when results are shown:
+
+    {2}<number(s)>{1} - play specified items, separated by commas.
+                  e.g., {2}1-3,5{1} plays items 1, 2, 3 and 5.
+
+    {2}i <number>{1} - view information on video <number>
+    {2}c <number>{1} - view comments for video <number>
+    {2}d <number>{1} - download video <number>
+    {2}r <number>{1} - show videos related to video <number>
+    {2}u <number>{1} - show videos uploaded by uploader of video <number>
+    {2}x <number>{1} - copy item <number> url to clipboard (requires xerox)
+
+    {2}q{1}, {2}quit{1} - exit mpsyt
+""".format(c.ul, c.w, c.y, c.r)),
+    ("search", "Searching and Retrieving", """
+{0}Searching and Retrieving{1}
+
+{2}set search_music false{1} - search all YouTube categories.
+{2}set search_music true{1}  - search only YouTube music category.
+
+{2}/<query>{1} or {2}.<query>{1} to search for videos. e.g., {2}/daft punk{1}
+{2}//<query>{1} or {2}..<query>{1} - search for YouTube playlists. e.g., \
+{2}//80's music{1}
+{2}n{1} and {2}p{1} - continue search to next/previous pages.
+
+{2}album <album title>{1} - Search for matching tracks using album title
+{2}user <username>{1} - list YouTube uploads by <username>.
+{2}user <username>/<query>{1} - as above, but matches <query>.
+{2}userpl <username>{1} - list YouTube playlists created by <username>.
+{2}pl <url or id>{1} - Open YouTube playlist by url or id.
+{2}url <url or id>{1} - Retrieve specific YouTube video by url or id.
+
+{2}r <number>{1} - show videos related to video <number>.
+{2}u <number>{1} - show videos uploaded by uploader of video <number>.
+{2}c <number>{1} - view comments for video <number>
+""".format(c.ul, c.w, c.y, c.r)),
+
+    ("edit", "Editing / Manipulating Results", """
+{0}Editing and Manipulating Results{1}
+
+{2}rm <number(s)>{1} - remove items from displayed results.
+{2}sw <number>,<number>{1} - swap two items.
+{2}mv <number>,<number>{1} - move item <number> to position <number>.
+{2}save <name>{1} - save displayed items as a local playlist.
+
+{2}shuffle{1} - Shuffle the displayed results.
+""".format(c.ul, c.w, c.y, c.r)),
+
+    ("download", "Downloading and Playback", """
+{0}Downloading and Playback{1}
+
+{2}set show_video true{1} - play video instead of audio.
+
+{2}<number(s)>{1} - play specified items, separated by commas.
+              e.g., {2}1-3,5{1} plays items 1, 2, 3 and 5
+
+{2}d <number>{1} - view downloads available for an item.
+{2}da <number(s)>{1} - download best available audio file(s).
+{2}dv <number(s)>{1} - download best available video file(s).
+{2}dapl <url or id>{1} - download YouTube playlist (audio) by url or id.
+{2}dvpl <url or id>{1} - download YouTube playlist (video) by url or id.
+{2}daupl <username>{1} - download user's YouTube playlists (audio).
+{2}dvupl <username>{1} - download user's YouTube playlists (video).
+{2}dlurl <url or id>{1} download a YouTube video by url or video id.
+{2}playurl <url or id>{1} play a YouTube video by url or id.
+
+{2}all{1} or {2}*{1} - play all displayed items.
+{2}repeat <number(s)>{1} - play and repeat the specified items.
+{2}shuffle <number(s)>{1} - play specified items in random order.
+""".format(c.ul, c.w, c.y, c.r)),
+
+    ("playlists", "Using Local Playlists", """
+{0}Using Local Playlists{1}
+
+{2}add <number(s)>{1} - add items to the current playlist.
+{2}add <number(s)> <playlist>{1} - add items to the specified playlist.
+     (<playlist> will be created if it doesn't already exist)
+
+{2}vp{1} - view current playlist.
+{2}ls{1} - list saved playlists.
+{2}mv <old name or ID> <new name>{1} - rename a playlist.
+{2}rmp <playlist_name or ID>{1} - delete a playlist from disk.
+
+{2}open <name or ID>{1} - open a saved playlist as the current playlist.
+{2}play <name or ID>{1} - play a saved playlist directly.
+{2}view <name or ID>{1} - view a playlist (current playlist left intact).
+{2}save{1} or {2}save <name>{1} - save the displayed items as a playlist.
+
+{2}rm <number(s)>{1} - remove items from displayed results.
+{2}sw <number>,<number>{1} - swap two items.
+{2}mv <number>,<number>{1} - move item <number> to position <number>.
+""".format(c.ul, c.w, c.y, c.r)),
+
+    ("invoke", "Invocation Parameters", """
+{0}Invocation{1}
+
+All mpsyt commands can be entered from the command line.  For example;
+
+  {2}mpsyt dlurl <url or id>{1} to download a YouTube video by url or id
+  {2}mpsyt playurl <url or id>{1} to play a YouTube video by url or id
+  {2}mpsyt /mozart{1} to search
+  {2}mpsyt //best songs of 2010{1} for a playlist search
+  {2}mpsyt play <playlist name or ID>{1} to play a saved playlist
+  {2}mpsyt ls{1} to list saved playlists
+
+For further automation, a series of commands can be entered separated by
+commas (,).  E.g.,
+
+  {2}mpsyt open 1, 2-4{1} - play items 2-4 of first saved playlist
+  {2}mpsyt //the doors, 1, all -a{1} - open YouTube playlist and play audio
+
+If you need to enter an actual comma on the command line, use {2},,{1} instead.
+""".format(c.ul, c.w, c.y, c.r)),
+
+    ("config", "Configuration Options", """
+{0}Configuration{1}
+
+{2}set{1} - view current configuration
+{2}set <item> default{1} - set an item to its default value
+{2}set all default{1} - restore default settings
+{2}set checkupdate true|false{1} - check for updates on exit
+{2}set colours true|false{1} - use colours in display output
+{2}set columns <columns>{1} - select extra displayed fields in search results:
+     (valid: views comments rating date user likes dislikes category)
+{2}set ddir <download direcory>{1} - set where downloads are saved
+{2}set fullscreen true|false{1} - output video content in full-screen mode
+{2}set max_res <number>{1} - play / download maximum video resolution height
+{2}set max_results <number>{1} - show <number> results when searching (max 50)
+{2}set notifier <notifier app>{1} - call <notifier app> with each new song title
+{2}set order <relevance|date|views|rating>{1} search result ordering
+{2}set overwrite true|false{1} - overwrite existing files (skip if false)
+{2}set player <player app>{1} - use <player app> for playback
+{2}set playerargs <args>{1} - use specified arguments with player
+{2}set search_music true|false{1} - search only music (all categories if false)
+{2}set show_mplayer_keys true|false{1} - show keyboard help for mplayer and mpv
+{2}set show_status true|false{1} - show status messages and progress
+{2}set show_video true|false{1} - show video output (audio only if false)
+{2}set window_pos <top|bottom>-<left|right>{1} - set player window position
+{2}set window_size <number>x<number>{1} - set player window width & height
+""".format(c.ul, c.w, c.y, c.r)),
+
+    ("tips", "Advanced Tips", """
+{0}Advanced Tips{1}
+
+Use {2}-w{1}, {2}-f{1} or {2}-a{1} with your choice to override the configured\
+ setting and
+play items in windowed, fullscreen or audio modes.  E.g., 1-4 -a
+
+When specifying columns with {2}set columns{1} command, append :N to set\
+ width.
+    E.g.: {2}set columns date views user:17 likes{1}
+
+When using {2}open{1}, {2}view{1} or {2}play{1} to access a local playlist, \
+you can enter
+the first few characters instead of the whole name.
+
+Use {2}5-{1} to select items 5 upward and {2}-5{1} to select up to item 5. \
+This can be
+included with other choices. e.g., 5,3,7-,-2
+You can use spaces instead of commas: 5 3 7- -2
+Reversed ranges also work. eg., 5-2
+
+{2}dump{1} - to show entire contents of an opened YouTube playlist.
+       (useful for playing or saving entire playlists, use {2}undump{1} to \
+undo)
+
+{2}set player mpv{1} or {2}set player mplayer{1} - change player application
+
+Use {2}1{1} and {2}0{1} in place of true and false when using the {2}set{1} \
+command
+""".format(c.ul, c.w, c.y, c.r)),
+
+    ("new", "New Features", """
+{0}New Features in v0.01.48{1}
+
+ - Added option to show system notifications (Alex Nisnevich) #95
+    (can be used with libnotify - notify-send on linux)
+
+ - Added overwrite true/false option for downloads (mtahmed) #93
+    (skips download if downloaded file already exists)
+
+ - Added copy to clipboard feature
+    (requires python xerox module and xclip on linux or pywin32 on windows)
+
+
+""".format(c.ul, c.w, c.y, c.r))]
+
 if __name__ == "__main__":
     init()
     main()