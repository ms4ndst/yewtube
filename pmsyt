--- conflicted
+++ resolved
@@ -601,12 +601,6 @@
     """ Tidy HTML entities, format songlength if field is duration.  """
 
     if field == "duration":
-<<<<<<< HEAD
-        if len(str(raw)) > 4:
-            raw = time.strftime('%H:%M:%S', time.gmtime(int(raw)))
-        else:
-            raw = time.strftime('%M:%S', time.gmtime(int(raw)))
-=======
         raw = time.strftime('%H:%M:%S', time.gmtime(int(raw)))
         H, M, S = raw.split(":")
 
@@ -618,7 +612,6 @@
 
         elif H.startswith("0"):
             raw = " " + ":".join([H[1], M, S])
->>>>>>> 2dc741f2
 
     else:
         for r in (("&#039;", "'"), ("&amp;#039;", "'"), ("&amp;amp;", "&"),
